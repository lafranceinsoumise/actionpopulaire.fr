import pathToRegexp from "path-to-regexp-es";

import style from "@agir/front/genericComponents/_variables.scss";
import logger from "@agir/lib/utils/logger";
import { lazy } from "./utils";

import { AUTHENTICATION } from "@agir/front/authentication/common";

const AgendaPage = lazy(() => import("@agir/events/agendaPage/AgendaPage"));
const EventMap = lazy(() => import("@agir/carte/page__eventMap/EventMap"));
const EventPage = lazy(() => import("@agir/events/eventPage/EventPage"));
const CreateEvent = lazy(() =>
  import("@agir/events/createEventPage/CreateEvent")
);

const GroupsPage = lazy(() => import("@agir/groups/groupsPage/GroupsPage"));
const FullGroupPage = lazy(() =>
  import("@agir/groups/fullGroupPage/FullGroupPage")
);
const GroupPage = lazy(() => import("@agir/groups/groupPage/GroupPage"));
const GroupMessagePage = lazy(() =>
  import("@agir/groups/groupPage/GroupMessagePage")
);
const GroupMap = lazy(() => import("@agir/carte/page__groupMap/GroupMap"));

const ActivityPage = lazy(() =>
  import("@agir/activity/page__activities/ActivityPage")
);
const RequiredActivityPage = lazy(() =>
  import("@agir/activity/page__requiredActivities/RequiredActivityPage")
);

const NavigationPage = lazy(() =>
  import("@agir/front/navigationPage/NavigationPage")
);

const SignupPage = lazy(() =>
  import("@agir/front/authentication/Connexion/SignupPage")
);
const LoginPage = lazy(() =>
  import("@agir/front/authentication/Connexion/LoginPage")
);
const CodeLoginPage = lazy(() =>
  import("@agir/front/authentication/Connexion/Code/CodeLogin")
);
const CodeSignupPage = lazy(() =>
  import("@agir/front/authentication/Connexion/Code/CodeSignup")
);
const TellMorePage = lazy(() =>
  import("@agir/front/authentication/Connexion/TellMore/TellMorePage")
);
const LogoutPage = lazy(() =>
  import("@agir/front/authentication/Connexion/Logout")
);

export const BASE_PATH = "/";

const log = logger(__filename);

export class RouteConfig {
  constructor(props) {
    Object.keys(props).forEach((key) => (this[key] = props[key]));

    this.__keys__ = [];
    const path = Array.isArray(this.path) ? this.path[0] : this.path;
    this.__re__ = pathToRegexp(this.path, this.__keys__);
    this.__toPath__ = pathToRegexp.compile(path);

    this.match = this.match.bind(this);
    this.getLink = this.getLink.bind(this);
  }

  /**
   * Method to match a pathname string against the RouteConfig path
   * @param  {string} pathname The pathname to match against the RouteConfig path
   * @return {boolean} True if the argument path matches, false otherwise
   */
  match(pathname) {
    return !!pathname && !!this.__re__.exec(pathname);
  }

  /**
   * Method to build a link to the RouteConfig pathname with optional URL parameters
   * @param  {object} params An object mapping the path parameters value
   * @return {string} The link path string
   */
  getLink(params) {
    try {
      params = {
        ...(this.params || {}),
        ...(params || {}),
      };
      return this.__toPath__(params);
    } catch (e) {
      log.error("Failed to generate path", e);
      return Array.isArray(this.path) ? this.path[0] : this.path;
    }
  }
}

const notificationSettingRoute = new RouteConfig({
  id: "notificationSettings",
  pathname: "/:root/parametres/",
  exact: true,
  neededAuthentication: AUTHENTICATION.HARD,
  label: "Paramètres de notification",
  params: { root: "activite" },
  hideTopBar: true,
  hideFeedbackButton: true,
  hasLayout: false,
  isPartial: true,
});

export const routeConfig = {
  events: new RouteConfig({
    id: "events",
    path: "/",
    exact: true,
    neededAuthentication: AUTHENTICATION.NONE,
    label: "Événements",
    Component: AgendaPage,
    hasLayout: false,
    hideFeedbackButton: true,
    hideTopBar: true,
    hideConnectivityWarning: true,
  }),
  eventMap: new RouteConfig({
    id: "eventMap",
    path: "/evenements/carte/",
    exact: true,
    neededAuthentication: AUTHENTICATION.NONE,
    label: "Carte des événements",
    Component: EventMap,
  }),
  createEvent: new RouteConfig({
    id: "createEvent",
    path: "/evenements/creer/",
    exact: false,
    neededAuthentication: AUTHENTICATION.SOFT,
    label: "Nouvel événement",
    Component: CreateEvent,
    backLink: {
      route: "events",
      label: "Liste des événements",
      isProtected: true,
    },
  }),
  eventDetails: new RouteConfig({
    id: "eventDetails",
    path: "/evenements/:eventPk/",
    exact: true,
    neededAuthentication: AUTHENTICATION.NONE,
    label: "Details de l'événement",
    Component: EventPage,
    backLink: {
      route: "events",
      label: "Liste des événements",
      isProtected: true,
    },
  }),
  groups: new RouteConfig({
    id: "groups",
    path: "/mes-groupes/",
    exact: true,
    neededAuthentication: AUTHENTICATION.SOFT,
    label: "Groupes",
    Component: GroupsPage,
    hasLayout: true,
    layoutProps: {
      smallBackgroundColor: style.black25,
    },
  }),
  groupMap: new RouteConfig({
    id: "groupMap",
    path: "/groupes/carte/",
    exact: true,
    neededAuthentication: AUTHENTICATION.NONE,
    label: "Carte des groupes",
    Component: GroupMap,
  }),
  fullGroup: new RouteConfig({
    id: "fullGroup",
    path: "/groupes/:groupPk/complet/",
    exact: true,
    neededAuthentication: AUTHENTICATION.NONE,
    label: "Groupe complet",
    Component: FullGroupPage,
    hasLayout: false,
  }),
  groupMessage: new RouteConfig({
    id: "groupMessage",
    path: "/groupes/:groupPk/messages/:messagePk/",
    exact: true,
    neededAuthentication: AUTHENTICATION.SOFT,
    label: "Message du groupe",
    Component: GroupMessagePage,
    hideFeedbackButton: true,
  }),
  groupDetails: new RouteConfig({
    id: "groupDetails",
    path: "/groupes/:groupPk/:activeTab?/",
    exact: true,
    neededAuthentication: AUTHENTICATION.NONE,
    label: "Details du groupe",
    Component: GroupPage,
    backLink: {
      route: "groups",
      label: "Retour à l'accueil",
      isProtected: true,
    },
  }),
  activities: new RouteConfig({
    id: "activities",
<<<<<<< HEAD
    pathname: ["/activite/", "/activite/parametres/"],
=======
    path: "/activite/",
>>>>>>> 983ee63a
    exact: true,
    neededAuthentication: AUTHENTICATION.SOFT,
    label: "Actualités",
    Component: ActivityPage,
    hasLayout: true,
    layoutProps: {
      smallBackgroundColor: style.black25,
    },
    topBarRightLink: {
      label: notificationSettingRoute.label,
      to: notificationSettingRoute.getLink({ root: "activite" }),
      protected: true,
    },
  }),
  requiredActivities: new RouteConfig({
    id: "requiredActivities",
<<<<<<< HEAD
    pathname: ["/a-traiter/", "/a-traiter/parametres/"],
=======
    path: "/a-traiter/",
>>>>>>> 983ee63a
    exact: true,
    neededAuthentication: AUTHENTICATION.SOFT,
    label: "À traiter",
    Component: RequiredActivityPage,
    hasLayout: true,
    topBarRightLink: {
      label: notificationSettingRoute.label,
      to: notificationSettingRoute.getLink({ root: "a-traiter" }),
      protected: true,
    },
  }),
  notificationSettings: notificationSettingRoute,
  menu: new RouteConfig({
    id: "menu",
    path: "/navigation/",
    exact: true,
    neededAuthentication: AUTHENTICATION.SOFT,
    label: "Menu",
    Component: NavigationPage,
    hasLayout: true,
    layoutProps: {
      desktopOnlyFooter: false,
    },
  }),
  login: new RouteConfig({
    id: "login",
    path: "/connexion/",
    exact: true,
    neededAuthentication: AUTHENTICATION.NONE,
    label: "Connexion",
    Component: LoginPage,
    hideTopBar: true,
    hideFeedbackButton: true,
  }),
  signup: new RouteConfig({
    id: "signup",
    path: "/inscription/",
    exact: true,
    neededAuthentication: AUTHENTICATION.NONE,
    label: "Inscription",
    Component: SignupPage,
    hideTopBar: true,
    hideFeedbackButton: true,
  }),
  codeLogin: new RouteConfig({
    id: "codeLogin",
    path: "/connexion/code/",
    exact: true,
    neededAuthentication: AUTHENTICATION.NONE,
    label: "Code de connexion",
    Component: CodeLoginPage,
    hideTopBar: true,
    hideFeedbackButton: true,
  }),
  codeSignup: new RouteConfig({
    id: "codeSignup",
    path: "/inscription/code/",
    exact: true,
    neededAuthentication: AUTHENTICATION.NONE,
    label: "Code d'inscription'",
    Component: CodeSignupPage,
    hideTopBar: true,
    hideFeedbackButton: true,
  }),
  tellMore: new RouteConfig({
    id: "tellMore",
    path: "/bienvenue/",
    exact: true,
    neededAuthentication: AUTHENTICATION.NONE,
    label: "J'en dis plus",
    Component: TellMorePage,
    hideTopBar: true,
    hideFeedbackButton: true,
  }),
  logout: new RouteConfig({
    id: "logout",
    path: "/deconnexion/",
    exact: true,
    neededAuthentication: AUTHENTICATION.NONE,
    label: "Déconnexion",
    Component: LogoutPage,
  }),
};

export const getRouteByPathname = (pathname) => {
<<<<<<< HEAD
  return Object.values(routeConfig).find(
    (route) => route.pathname === pathname || route.match(pathname)
=======
  return routes.find(
    (route) => route.path === pathname || route.match(pathname)
>>>>>>> 983ee63a
  );
};

const routes = Object.values(routeConfig).filter((route) => !route.isPartial);

export default routes;<|MERGE_RESOLUTION|>--- conflicted
+++ resolved
@@ -100,7 +100,7 @@
 
 const notificationSettingRoute = new RouteConfig({
   id: "notificationSettings",
-  pathname: "/:root/parametres/",
+  path: "/:root/parametres/",
   exact: true,
   neededAuthentication: AUTHENTICATION.HARD,
   label: "Paramètres de notification",
@@ -211,11 +211,7 @@
   }),
   activities: new RouteConfig({
     id: "activities",
-<<<<<<< HEAD
-    pathname: ["/activite/", "/activite/parametres/"],
-=======
-    path: "/activite/",
->>>>>>> 983ee63a
+    path: ["/activite/", "/activite/parametres/"],
     exact: true,
     neededAuthentication: AUTHENTICATION.SOFT,
     label: "Actualités",
@@ -232,11 +228,7 @@
   }),
   requiredActivities: new RouteConfig({
     id: "requiredActivities",
-<<<<<<< HEAD
-    pathname: ["/a-traiter/", "/a-traiter/parametres/"],
-=======
-    path: "/a-traiter/",
->>>>>>> 983ee63a
+    path: ["/a-traiter/", "/a-traiter/parametres/"],
     exact: true,
     neededAuthentication: AUTHENTICATION.SOFT,
     label: "À traiter",
@@ -322,13 +314,8 @@
 };
 
 export const getRouteByPathname = (pathname) => {
-<<<<<<< HEAD
   return Object.values(routeConfig).find(
-    (route) => route.pathname === pathname || route.match(pathname)
-=======
-  return routes.find(
     (route) => route.path === pathname || route.match(pathname)
->>>>>>> 983ee63a
   );
 };
 
