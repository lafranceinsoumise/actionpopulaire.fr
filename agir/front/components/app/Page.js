--- conflicted
+++ resolved
@@ -120,17 +120,13 @@
 
   return (
     <ErrorBoundary>
-<<<<<<< HEAD
-      {routeConfig.hideTopBar ? null : <TopBar />}
+      {routeConfig.hideTopBar ? null : <TopBar path={pathname} />}
 
       {!routeConfig.hideTopBar &&
         !isMobileApp &&
         !isDesktop &&
         isBannerDownload && <Spacer size="100px" />}
 
-=======
-      {routeConfig.hideTopBar ? null : <TopBar path={pathname} />}
->>>>>>> f1b7e9a5
       {routeConfig.hideConnectivityWarning ? null : (
         <ConnectivityWarning hasTopBar={!routeConfig.hideTopBar} />
       )}
