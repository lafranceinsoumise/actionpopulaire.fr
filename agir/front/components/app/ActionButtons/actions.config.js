import React from "react";

import style from "@agir/front/genericComponents/_variables.scss";

import { RawFeatherIcon } from "@agir/front/genericComponents/FeatherIcon";

const ACTIONS = {
  donations: {
    key: "donations",
    route: "donations",
    label: ["Don", "Faire un don"],
    icon: "heart",
    color: style.redNSP,
  },
  createEvent: {
    key: "createEvent",
    route: "createEvent",
    label: ["Créer événement", "Créer un événement"],
    color: style.secondary500,
    icon: (
      <span style={{ backgroundColor: style.secondary500 }}>
        <svg
          width="24"
          height="24"
          viewBox="0 0 16 16"
          fill="none"
          stroke="#000A2C"
          strokeWidth={1.33}
          strokeLinecap="round"
          strokeLinejoin="round"
          xmlns="http://www.w3.org/2000/svg"
        >
          <path d="M14 8.99999V3.99999C14 3.26361 13.403 2.66666 12.6667 2.66666H3.33333C2.59695 2.66666 2 3.26361 2 3.99999V13.3333C2 14.0697 2.59695 14.6667 3.33333 14.6667H8.66667" />
          <path d="M10.6667 1.33334V4.00001" />
          <path d="M5.33331 1.33334V4.00001" />
          <path d="M2 6.66666H14" />
          <path d="M12.6667 11.3333V15.3333" />
          <path d="M14.6667 13.3333H10.6667" />
        </svg>
      </span>
    ),
  },
  coupDeFil: {
    key: "coupDeFil",
    route: "coupDeFil",
    label: ["Coup de fil", "Coup de fil pour convaincre"],
    icon: "phone",
    color: style.green500,
  },
  materiel: {
    key: "materiel",
    route: "materiel",
    label: "Matériel",
    icon: "shopping-bag",
    color: style.materielBlue,
  },
  createContact: {
    key: "createContact",
    route: "createContact",
    label: ["Ajouter contact", "Ajouter un contact"],
    icon: "user-plus",
    color: style.primary500,
  },
<<<<<<< HEAD
=======
  toktokPreview: {
    key: "toktokPreview",
    route: "toktokPreview",
    label: ["Porte-à-porte", "TokTok - Porte-à-porte"],
    icon: (
      <span style={{ backgroundColor: style.PULBleu }}>
        <svg
          width="24"
          height="24"
          viewBox="0 0 24 24"
          fill="none"
          xmlns="http://www.w3.org/2000/svg"
        >
          <path
            d="M19.5 21V1.5H4.5V21"
            stroke="white"
            strokeWidth="2.25"
            strokeLinecap="round"
            strokeLinejoin="round"
          />
          <line
            x1="2.625"
            y1="21.375"
            x2="21.375"
            y2="21.375"
            stroke="white"
            strokeWidth="2.25"
            strokeLinecap="round"
            strokeLinejoin="round"
          />
          <circle cx="15" cy="10.5" r="1.5" fill="white" />
        </svg>
      </span>
    ),
    color: style.primary500,
  },
>>>>>>> c3f6d314
  votingProxy: {
    key: "votingProxy",
    route: "votingProxyLandingPage",
    label: ["Procuration", "Prendre une procuration"],
    icon: "edit-3",
    color: style.votingProxyOrange,
  },
  actionTools: {
    key: "actionTools",
    route: "actionTools",
    label: "Voir tout",
    icon: (
      <RawFeatherIcon
        style={{
          backgroundColor: "transparent",
          border: `1px solid ${style.black200}`,
          color: style.black1000,
        }}
        name="arrow-right"
      />
    ),
  },
};

const DEFAULT_ACTION_ORDER = [
  "groups",
  "donations",
  "createEvent",
  "coupDeFil",
  "materiel",
  "createContact",
  "toktokPreview",
  "votingProxy",
  "actionTools",
];
const GROUP_MANAGER_ACTION_ORDER = [
  "createEvent",
  "materiel",
  "createContact",
  "toktokPreview",
  "coupDeFil",
  "donations",
  "groups",
  "votingProxy",
  "actionTools",
];

export const getActionsForUser = (user) => {
  let actions = DEFAULT_ACTION_ORDER;

  if (!!user?.groups?.some((group) => group.isManager)) {
    actions = GROUP_MANAGER_ACTION_ORDER;
  }

  return actions.map((key) => ACTIONS[key]).filter(Boolean);
};

export default ACTIONS;<|MERGE_RESOLUTION|>--- conflicted
+++ resolved
@@ -61,8 +61,6 @@
     icon: "user-plus",
     color: style.primary500,
   },
-<<<<<<< HEAD
-=======
   toktokPreview: {
     key: "toktokPreview",
     route: "toktokPreview",
@@ -99,7 +97,6 @@
     ),
     color: style.primary500,
   },
->>>>>>> c3f6d314
   votingProxy: {
     key: "votingProxy",
     route: "votingProxyLandingPage",
