--- conflicted
+++ resolved
@@ -199,60 +199,6 @@
       </HeaderImage>
 
       <FixedBlock>
-<<<<<<< HEAD
-        {!showConnexion && (
-          <>
-            <p
-              style={{
-                color: style.primary500,
-                fontWeight: 700,
-                fontSize: "1.75rem",
-              }}
-            >
-              {items[index].name}
-            </p>
-
-            <p style={{ fontSize: "1.2rem", marginTop: "0.375rem" }}>
-              {items[index].description}
-            </p>
-
-            <StyledButton color="secondary" onClick={handleClick}>
-              Continuer
-            </StyledButton>
-
-            <div style={{ marginTop: "2rem" }}>
-              <Mark $active={0 === index} />
-              <Mark $active={1 === index} />
-              <Mark $active={2 === index} />
-            </div>
-          </>
-        )}
-
-        {showConnexion && (
-          <>
-            <StyledButton color="primary" as="Link" route="signup">
-              Je crée mon compte
-            </StyledButton>
-            <StyledButton
-              color="secondary"
-              style={{ marginTop: "0.5rem", marginLeft: "0px" }}
-              as="Link"
-              route="login"
-            >
-              Je me connecte
-            </StyledButton>
-            <StyledSearchLink route="search">
-              <RawFeatherIcon
-                name="search"
-                width="1rem"
-                height="1rem"
-                strokeWidth={2}
-              />
-              <span>Rechercher une action</span>
-            </StyledSearchLink>
-          </>
-        )}
-=======
         <WhiteTriangle>
           <div />
         </WhiteTriangle>
@@ -316,7 +262,6 @@
             </>
           )}
         </ActionBlock>
->>>>>>> 4d52fe78
       </FixedBlock>
     </Block>
   );
