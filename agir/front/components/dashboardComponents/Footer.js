import PropTypes from "prop-types";
import React from "react";
import styled from "styled-components";

import style from "@agir/front/genericComponents/_variables.scss";

import { useSelector } from "@agir/front/globalContext/GlobalContext";
import {
  getIs2022,
  getIsSessionLoaded,
  getRoutes,
  getUser,
} from "@agir/front/globalContext/reducers";

import AppStore from "@agir/front/genericComponents/AppStore";
import Link from "@agir/front/app/Link";
import Button from "@agir/front/genericComponents/Button";
import LogoAP from "@agir/front/genericComponents/LogoAP";
import Spacer from "@agir/front/genericComponents/Spacer";

import footerBanner from "./images/footer-banner.jpg";
import { PageFadeIn } from "@agir/front/genericComponents/PageFadeIn";
import { useMobileApp } from "@agir/front/app/hooks";

const FooterForm = styled.div`
  display: flex;
  flex-flow: column nowrap;
  align-items: flex-start;
  justify-content: center;
  color: ${style.white};
  padding: 0 10%;
  width: 100%;

  @media (max-width: ${style.collapse}px) {
    padding: 1.5rem;
  }

  & > * {
    color: inherit;
    max-width: 557px;
    margin: 0;

    @media (max-width: ${style.collapse}px) {
      max-width: 100%;
    }
  }

  & > * + * {
    margin-top: 1rem;
  }

  & > h3 {
    font-size: 1.875rem;
    font-weight: 800;

    @media (max-width: ${style.collapse}px) {
      font-size: 1.25rem;
    }
  }

  & > div {
    display: flex;
    flex-flow: row nowrap;
    justify-content: space-between;
    align-items: center;
    line-height: 2rem;

    &.small-only {
      @media (min-width: ${style.collapse}px) {
        display: none;
      }
    }

    &.large-only {
      @media (max-width: ${style.collapse}px) {
        display: none;
      }
    }

    & > span {
      font-size: 14px;
      margin: 0 0.5rem;

      @media (max-width: ${style.collapse}px) {
        margin: 0;
      }
    }

    & > ${Button} {
      color: ${style.black1000};

      & + ${Button} {
        margin-left: 0.5rem;

        @media (max-width: ${style.collapse}px) {
          margin-left: 0;
          margin-top: 0.5rem;
        }
      }
    }

    @media (max-width: ${style.collapse}px) {
      flex-flow: column nowrap;
      align-items: flex-start;
    }
  }

  & > p {
    :last-child {
      font-size: 14px;
    }

    a {
      color: inherit;
      text-decoration: underline;
      font-weight: 700;
    }
  }
`;
const FooterBanner = styled.div`
  width: calc(100% - 60px);
  max-width: 1400px;
  margin: 0 auto 1rem;
  background-color: ${style.primary500};
  border-radius: 8px;
  height: 360px;
  display: flex;
  flex-flow: row nowrap;
  align-items: stretch;
  overflow: hidden;

  @media (max-width: ${style.collapse}px) {
    width: 100%;
    border-radius: 0;
    height: auto;
    margin-bottom: 0;
  }

  ${FooterForm} {
    flex: 1 1 800px;
  }

  &::after {
    content: "";
    display: block;
    flex: 1 1 600px;
    background-repeat: no-repeat;
    background-size: cover;
    background-position: center center;
    background-image: url(${footerBanner});

    @media (max-width: ${style.collapse}px) {
      display: none;
    }
  }
`;

const StyledFooter = styled.div`
  width: 100%;
  background-color: ${style.white};
  border-top: 1px solid ${style.black100};

  article {
    width: 100%;
    max-width: 1200px;
    margin: 0 auto;
    color: ${style.black1000};
    margin: 0 auto;
    display: flex;
    flex-flow: row nowrap;
    justify-content: space-around;
    align-items: stretch;
    padding: 60px 0;

    @media (max-width: ${style.collapse}px) {
      flex-flow: column nowrap;
      width: 100%;
      padding: 1.5rem 1.5rem 0;
    }

    & > div {
      flex: 0 0 auto;
      padding: 20px 0;
      color: inherit;

      @media (max-width: ${style.collapse}px) {
        padding: 20px 0;

        &:first-child {
          display: none;
        }
      }

      img {
        width: 125px;
        height: 62px;
        background-color: ${style.white};
      }

      h3 {
        color: ${style.primary500};
        text-transform: uppercase;
        margin-top: 0;
        margin-bottom: 0.75rem;
        font-size: 12px;
        font-weight: bold;
      }

      p {
        color: inherit;
        font-weight: 400;
        font-size: 13px;

        a {
          display: block;
          color: inherit;
          margin-bottom: 0.75rem;
        }
      }
    }
  }
`;

const FooterWrapper = styled.footer`
  @media (max-width: ${style.collapse}px) {
    display: ${({ desktopOnly }) => (desktopOnly ? "none" : "block")};
    padding-bottom: 72px;
  }
`;

export const Footer = (props) => {
  const {
    hideBanner,
    isSignedIn,
    is2022,
    routes,
    desktopOnly,
    displayOnMobileApp,
  } = props;

  const { isMobileApp } = useMobileApp();
  const hasBanner = !hideBanner && isSignedIn === false;

  if (isMobileApp && !displayOnMobileApp) return null;

  return (
    <FooterWrapper desktopOnly={desktopOnly}>
      {hasBanner ? (
        <FooterBanner>
          <FooterForm>
            <h3>Agissez dans votre ville!</h3>
            <article>
              {is2022 ? (
                <p>
                  <strong>Action Populaire</strong> est le réseau social
                  d’action de la campagne de Jean-Luc Mélenchon pour 2022.
                </p>
              ) : (
                <p>
                  <strong>Action Populaire</strong> est le réseau social
                  d’action de la campagne de Jean-Luc Mélenchon pour 2022 et de
                  la France insoumise.
                </p>
              )}
            </article>
            <div>
              <Button as="Link" color="secondary" route="signup">
                Créer mon compte
              </Button>
            </div>
            <p>
              Vous avez déjà un compte&nbsp;?
              <Link route="login">Je me connecte</Link>
            </p>
          </FooterForm>
        </FooterBanner>
      ) : null}
      <StyledFooter>
        <article>
          <div>
            <LogoAP />
          </div>
          <div>
            <h3>Action populaire</h3>
            <p>
              {routes.donations && <Link route="donations">Faire un don</Link>}
              <Link route="eventMap">Carte des événements</Link>
              <Link route="groupMap">Carte des groupes</Link>
              <Link
                href="https://materiel.lafranceinsoumise.fr/"
                target="_blank"
              >
                Commander du matériel
              </Link>
            </p>
          </div>

          <div>
            <h3>Liens utiles</h3>
            <p>
              {!isSignedIn && <Link route="login">Se connecter</Link>}
              {isSignedIn && <Link route="logout">Se déconnecter</Link>}
              {routes.help && <Link route="help">Besoin d'aide ?</Link>}
              {routes.legal && <Link route="legal">Mentions légales</Link>}
              {routes.contact && <Link route="contact">Contact</Link>}
            </p>
          </div>
<<<<<<< HEAD
          {isSignedIn ? (
            <div>
              <h3>Explorer</h3>
              <p>
                <Link route="events">Evénements proches de chez moi</Link>
                <Link route="eventMap">Carte des événements</Link>
                <Link route="groupMap">Carte des groupes d’actions</Link>
                {routes.thematicTeams && (
                  <Link route="thematicTeams">Les livrets thématiques</Link>
                )}
              </p>
            </div>
          ) : (
            <>
              {routes.melenchon2022 ? (
                <div>
                  <h3>Nous sommes pour</h3>
                  <p>
                    {routes.melenchon2022.home && (
                      <Link href={routes.melenchon2022.home}>Signer</Link>
                    )}
                    {routes.melenchon2022.eventMapPage && (
                      <Link href={routes.melenchon2022.eventMapPage}>
                        Carte des événements
                      </Link>
                    )}
                    {routes.melenchon2022.groupsMap && (
                      <Link href={routes.melenchon2022.groupsMap}>
                        Carte des groupes
                      </Link>
                    )}
                  </p>
                </div>
              ) : null}
              {routes.lafranceinsoumise ? (
                <div>
                  <h3>La France insoumise</h3>
                  <p>
                    {routes.lafranceinsoumise.home && (
                      <Link href={routes.lafranceinsoumise.home}>
                        Rejoindre
                      </Link>
                    )}
                    {routes.lafranceinsoumise.eventMapPage && (
                      <Link href={routes.lafranceinsoumise.eventMapPage}>
                        Carte des événements
                      </Link>
                    )}
                    {routes.lafranceinsoumise.groupMapPage && (
                      <Link href={routes.lafranceinsoumise.groupMapPage}>
                        Carte des groupes d’actions
                      </Link>
                    )}
                    {routes.lafranceinsoumise.thematicTeams && (
                      <Link href={routes.lafranceinsoumise.thematicTeams}>
                        Les livrets thématiques
                      </Link>
                    )}
                  </p>
                </div>
              ) : null}
            </>
          )}
=======

>>>>>>> dbf810ba
          <div>
            <h3>La campagne présidentielle</h3>
            <p>
              <Link href="https://melenchon2022.fr/" target="_blank">
                Mélenchon2022.fr
              </Link>
              {routes.programme && (
                <Link href={routes.programme} target="_blank">
                  Le programme l'Avenir en commun
                </Link>
              )}
<<<<<<< HEAD
              {routes.melenchon2022 && (
                <Link href={routes.melenchon2022.home}>Mélenchon 2022</Link>
=======
              {routes.agenda && (
                <Link href={routes.agenda} target="_blank">
                  Agenda de la campagne
                </Link>
>>>>>>> dbf810ba
              )}
            </p>
          </div>

          <div>
            <h3>Les autres sites</h3>
            <p>
              {routes.lafranceinsoumise && (
                <Link href={routes.lafranceinsoumise.home}>
                  La France insoumise
                </Link>
              )}

              {routes.linsoumission && (
                <Link href={routes.linsoumission}>L'insoumission</Link>
              )}
              {routes.jlmBlog && (
                <Link href={routes.jlmBlog}>Le blog de Jean-Luc Mélenchon</Link>
              )}
            </p>
          </div>

          {!isMobileApp && (
            <div>
              <AppStore type="apple" />
              <Spacer size="10px" />
              <AppStore type="google" />
            </div>
          )}
        </article>
      </StyledFooter>
    </FooterWrapper>
  );
};
Footer.propTypes = {
  isSignedIn: PropTypes.bool,
  is2022: PropTypes.bool,
  routes: PropTypes.object,
  desktopOnly: PropTypes.bool,
  hideBanner: PropTypes.bool,
  displayOnMobileApp: PropTypes.bool,
};
Footer.defaultProps = {
  isSignedIn: false,
  is2022: false,
  desktopOnly: false,
  hideBanner: false,
  displayOnMobileApp: false,
};
const ConnectedFooter = (props) => {
  const isSessionLoaded = useSelector(getIsSessionLoaded);
  const is2022 = useSelector(getIs2022);
  const routes = useSelector(getRoutes);
  const user = useSelector(getUser);

  return (
    <PageFadeIn ready={isSessionLoaded}>
      <Footer {...props} routes={routes} isSignedIn={!!user} is2022={is2022} />
    </PageFadeIn>
  );
};
export default ConnectedFooter;<|MERGE_RESOLUTION|>--- conflicted
+++ resolved
@@ -305,73 +305,7 @@
               {routes.contact && <Link route="contact">Contact</Link>}
             </p>
           </div>
-<<<<<<< HEAD
-          {isSignedIn ? (
-            <div>
-              <h3>Explorer</h3>
-              <p>
-                <Link route="events">Evénements proches de chez moi</Link>
-                <Link route="eventMap">Carte des événements</Link>
-                <Link route="groupMap">Carte des groupes d’actions</Link>
-                {routes.thematicTeams && (
-                  <Link route="thematicTeams">Les livrets thématiques</Link>
-                )}
-              </p>
-            </div>
-          ) : (
-            <>
-              {routes.melenchon2022 ? (
-                <div>
-                  <h3>Nous sommes pour</h3>
-                  <p>
-                    {routes.melenchon2022.home && (
-                      <Link href={routes.melenchon2022.home}>Signer</Link>
-                    )}
-                    {routes.melenchon2022.eventMapPage && (
-                      <Link href={routes.melenchon2022.eventMapPage}>
-                        Carte des événements
-                      </Link>
-                    )}
-                    {routes.melenchon2022.groupsMap && (
-                      <Link href={routes.melenchon2022.groupsMap}>
-                        Carte des groupes
-                      </Link>
-                    )}
-                  </p>
-                </div>
-              ) : null}
-              {routes.lafranceinsoumise ? (
-                <div>
-                  <h3>La France insoumise</h3>
-                  <p>
-                    {routes.lafranceinsoumise.home && (
-                      <Link href={routes.lafranceinsoumise.home}>
-                        Rejoindre
-                      </Link>
-                    )}
-                    {routes.lafranceinsoumise.eventMapPage && (
-                      <Link href={routes.lafranceinsoumise.eventMapPage}>
-                        Carte des événements
-                      </Link>
-                    )}
-                    {routes.lafranceinsoumise.groupMapPage && (
-                      <Link href={routes.lafranceinsoumise.groupMapPage}>
-                        Carte des groupes d’actions
-                      </Link>
-                    )}
-                    {routes.lafranceinsoumise.thematicTeams && (
-                      <Link href={routes.lafranceinsoumise.thematicTeams}>
-                        Les livrets thématiques
-                      </Link>
-                    )}
-                  </p>
-                </div>
-              ) : null}
-            </>
-          )}
-=======
-
->>>>>>> dbf810ba
+
           <div>
             <h3>La campagne présidentielle</h3>
             <p>
@@ -383,15 +317,10 @@
                   Le programme l'Avenir en commun
                 </Link>
               )}
-<<<<<<< HEAD
-              {routes.melenchon2022 && (
-                <Link href={routes.melenchon2022.home}>Mélenchon 2022</Link>
-=======
               {routes.agenda && (
                 <Link href={routes.agenda} target="_blank">
                   Agenda de la campagne
                 </Link>
->>>>>>> dbf810ba
               )}
             </p>
           </div>
