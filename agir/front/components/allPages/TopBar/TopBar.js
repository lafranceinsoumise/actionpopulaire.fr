--- conflicted
+++ resolved
@@ -109,10 +109,8 @@
   const { isMobileApp } = useMobileApp();
 
   return (
-<<<<<<< HEAD
     <NavbarContainer>
       {!isDesktop && <DownloadApp />}
-
       <NavBar>
         <AdminLink link={adminLink} />
         <TopBarContainer>
@@ -128,54 +126,17 @@
                 <FeatherIcon name="arrow-left" />
               </MenuLink>
             ) : (
-              <MenuLink href={routes.search}>
-                <FeatherIcon name="search" />
-              </MenuLink>
+              <Hide over>
+                <MenuLink href={routes.search}>
+                  <FeatherIcon name="search" />
+                </MenuLink>
+              </Hide>
             )
           ) : null}
           <HorizontalFlex center={path === "/"}>
             <Hide over>
               <TopBarMainLink isMobileApp={isMobileApp} path={path} />
             </Hide>
-=======
-    <TopBarBar>
-      <AdminLink link={adminLink} />
-      <TopBarContainer>
-        {isSessionLoaded ? (
-          backLink ? (
-            <MenuLink
-              to={backLink.to}
-              href={backLink.href}
-              route={backLink.route}
-              title={backLink.label}
-              aria-label={backLink.label}
-            >
-              <FeatherIcon name="arrow-left" />
-            </MenuLink>
-          ) : (
-            <Hide over>
-              <MenuLink href={routes.search}>
-                <FeatherIcon name="search" />
-              </MenuLink>
-            </Hide>
-          )
-        ) : null}
-        <HorizontalFlex center={path === "/"}>
-          <Hide over>
-            <TopBarMainLink isMobileApp={isMobileApp} path={path} />
-          </Hide>
-          <Hide under>
-            <MenuLink href={routes.dashboard}>
-              <Logo />
-            </MenuLink>
-          </Hide>
-          <Hide under as="form" method="get" action={routes.search}>
-            <SearchBar routes={routes} />
-          </Hide>
-        </HorizontalFlex>
-        <PageFadeIn ready={isSessionLoaded}>
-          <HorizontalFlex>
->>>>>>> 7b5bbb6c
             <Hide under>
               <MenuLink href={routes.dashboard}>
                 <Logo />
