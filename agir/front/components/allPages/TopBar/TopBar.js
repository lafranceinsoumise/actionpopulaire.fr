--- conflicted
+++ resolved
@@ -133,30 +133,10 @@
               </Hide>
             )
           ) : null}
-          <HorizontalFlex center={path === "/"}>
+          <HorizontalFlex center={path === "/" || typeof path === "undefined"}>
             <Hide over>
               <TopBarMainLink isMobileApp={isMobileApp} path={path} />
             </Hide>
-<<<<<<< HEAD
-=======
-          )
-        ) : null}
-        <HorizontalFlex center={path === "/" || typeof path === "undefined"}>
-          <Hide over>
-            <TopBarMainLink isMobileApp={isMobileApp} path={path} />
-          </Hide>
-          <Hide under>
-            <MenuLink href={routes.dashboard}>
-              <Logo />
-            </MenuLink>
-          </Hide>
-          <Hide under as="form" method="get" action={routes.search}>
-            <SearchBar routes={routes} />
-          </Hide>
-        </HorizontalFlex>
-        <PageFadeIn ready={isSessionLoaded}>
-          <HorizontalFlex>
->>>>>>> 450ef4fc
             <Hide under>
               <MenuLink href={routes.dashboard}>
                 <Logo />
