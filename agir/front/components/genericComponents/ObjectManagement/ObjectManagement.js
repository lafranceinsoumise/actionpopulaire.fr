import PropTypes from "prop-types";
import React, { Suspense, useCallback, useEffect, useRef } from "react";
import {
  Switch,
  Redirect,
  Route,
  useHistory,
  useLocation,
  useRouteMatch,
} from "react-router-dom";
import { animated, useTransition } from "@react-spring/web";
import styled from "styled-components";

import style from "@agir/front/genericComponents/_variables.scss";

import { ResponsiveLayout } from "@agir/front/genericComponents/grid";
import Panel from "@agir/front/genericComponents/Panel";
import ManagementMenu from "@agir/front/genericComponents/ObjectManagement/ManagementMenu";
import ManagementPanel from "@agir/front/genericComponents/ObjectManagement/ManagementPanel";

const StyledSubPanel = styled(animated.div)`
  box-shadow: ${style.elaborateShadow};
  width: 100%;
  height: 100%;
  will-change: transform, opacity;
  position: absolute;
  top: 0;
  left: 0;

  &:empty {
    display: none;
  }

  @media (min-width: ${style.collapse}px) {
    display: flex;
    & > * {
      flex: 0 0 auto;
    }
  }
`;

const StyledPanel = styled(Panel)`
  && {
    padding: 0;
    overflow-x: hidden;
    background-color: transparent;

    @media (min-width: ${style.collapse}px) {
      min-width: 0;
      display: flex;
      flex-flow: row nowrap;

      & > * {
        flex: 1 1 auto;

        &:first-child {
          z-index: 2;
        }
      }
    }
  }
`;

const slideInTransition = {
  mobile: {
    keys: ({ pathname }) => pathname,
    from: { transform: "translateX(66%)" },
    enter: { transform: "translateX(0%)" },
    leave: { transform: "translateX(100%)" },
  },
  desktop: {
    keys: ({ pathname }) => pathname,
    from: { transform: "translateX(-66%)", opacity: 1 },
    enter: { transform: "translateX(0%)", opacity: 1 },
    leave: { transform: "translateX(0%)", opacity: 0.8 },
  },
};

const MobilePanel = (props) => {
  const {
    title,
    subtitle,
    routes,
    menuLink,
    shouldShow,
    onClose,
    goToMenu,
    ...rest
  } = props;

  const location = useLocation();
  const shouldAnimate = useRef(shouldShow ? 1 : 0);

  useEffect(() => {
    shouldAnimate.current = shouldShow ? shouldAnimate.current + 1 : 0;
    // eslint-disable-next-line
  }, [location.pathname, shouldShow]);

  const transition = useTransition(location, slideInTransition.mobile);

  return (
    <StyledPanel shouldShow={shouldShow} onClose={onClose} noScroll>
      <ManagementMenu
        title={title}
        subtitle={subtitle}
        items={routes}
        onBack={onClose}
        {...rest}
      />
      {transition((style, item) => (
        <StyledSubPanel style={shouldAnimate.current > 1 ? style : undefined}>
          <Switch location={item}>
            {routes.map((route) => (
              <Route key={route.id} path={route.getLink()} exact>
                <ManagementPanel>
                  <Suspense fallback={null}>
                    <route.Component
                      {...rest}
                      illustration={route.illustration}
                      onBack={goToMenu}
                    />
                  </Suspense>
                </ManagementPanel>
              </Route>
            ))}
            <Route key="unhandled-route" path={menuLink + "*"} exact>
              <Redirect to={menuLink} />
            </Route>
          </Switch>
        </StyledSubPanel>
      ))}
    </StyledPanel>
  );
};

const DesktopPanel = (props) => {
  const {
    title,
    subtitle,
    routes,
    menuLink,
    shouldShow,
    onClose,
    goToMenu,
    ...rest
  } = props;

  const location = useLocation();
  const transition = useTransition(location, slideInTransition.desktop);

  return (
    <StyledPanel
      shouldShow={shouldShow}
      position="left"
      noScroll
      onClose={onClose}
    >
      <ManagementMenu
        title={title}
        subtitle={subtitle}
        items={routes}
        onBack={onClose}
        {...rest}
      />
      <div
        style={{
          minWidth: "600px",
          height: "100%",
          position: "relative",
        }}
      >
        {transition((style, item) => (
          <StyledSubPanel style={style}>
            <Switch location={item}>
              {routes.map((route) => (
                <Route key={route.id} path={route.path} exact={route.exact}>
                  <ManagementPanel>
                    <Suspense fallback={null}>
                      <route.Component
                        {...rest}
                        illustration={route.illustration}
                        onBack={goToMenu}
                      />
                    </Suspense>
                  </ManagementPanel>
                </Route>
              ))}
              <Route key="unhandled-route" path={menuLink + "*"} exact>
                <Redirect to={menuLink} />
              </Route>
            </Switch>
          </StyledSubPanel>
        ))}
      </div>
    </StyledPanel>
  );
};

MobilePanel.propTypes = DesktopPanel.propTypes = {
  title: PropTypes.string,
  subtitle: PropTypes.string,
  object: PropTypes.object,
  routes: PropTypes.arrayOf(PropTypes.object).isRequired,
  menuLink: PropTypes.string,
  shouldShow: PropTypes.bool,
  onClose: PropTypes.func,
  goToMenu: PropTypes.func,
<<<<<<< HEAD
  cancel: PropTypes.oneOf(PropTypes.func, PropTypes.object),
=======
>>>>>>> dbb47483
};

export const ObjectManagement = (props) => {
  const { basePath, menuLink, redirectTo, ...rest } = props;

  const hasRoute = useRouteMatch(menuLink);

  const { push } = useHistory();

  const goToMenu = useCallback(() => {
    menuLink && push(menuLink);
  }, [menuLink, push]);

  const closePanel = useCallback(() => {
    basePath && push(basePath);
  }, [basePath, push]);

  if (!!hasRoute && redirectTo) {
    return <Redirect to={redirectTo} />;
  }

  return (
    <ResponsiveLayout
      {...rest}
      MobileLayout={MobilePanel}
      DesktopLayout={DesktopPanel}
      menuLink={menuLink}
      shouldShow={!!hasRoute}
      goToMenu={goToMenu}
      onClose={closePanel}
    />
  );
};
ObjectManagement.propTypes = {
  title: PropTypes.string,
  subtitle: PropTypes.string,
  basePath: PropTypes.string.isRequired,
  routes: PropTypes.arrayOf(PropTypes.object).isRequired,
  menuLink: PropTypes.string.isRequired,
  redirectTo: PropTypes.oneOfType([PropTypes.string, PropTypes.object]),
};

export default React.memo(ObjectManagement);<|MERGE_RESOLUTION|>--- conflicted
+++ resolved
@@ -205,10 +205,6 @@
   shouldShow: PropTypes.bool,
   onClose: PropTypes.func,
   goToMenu: PropTypes.func,
-<<<<<<< HEAD
-  cancel: PropTypes.oneOf(PropTypes.func, PropTypes.object),
-=======
->>>>>>> dbb47483
 };
 
 export const ObjectManagement = (props) => {
