--- conflicted
+++ resolved
@@ -1,5 +1,11 @@
 import PropTypes from "prop-types";
-import React, { useCallback, useEffect, useMemo, useRef } from "react";
+import React, {
+  useCallback,
+  useState,
+  useEffect,
+  useMemo,
+  useRef,
+} from "react";
 
 import styled from "styled-components";
 
@@ -29,11 +35,8 @@
 import Comment from "@agir/front/formComponents/Comment";
 import { MEMBERSHIP_TYPES } from "@agir/groups/utils/group";
 import { useIsDesktop } from "@agir/front/genericComponents/grid";
-<<<<<<< HEAD
 import ButtonMuteMessage from "./ButtonMuteMessage";
-=======
 import ModalConfirmation from "@agir/front/genericComponents/ModalConfirmation";
->>>>>>> 930f28a6
 
 export const StyledInlineMenuItems = styled.div`
   cursor: pointer;
@@ -402,72 +405,6 @@
   }
 `;
 
-<<<<<<< HEAD
-=======
-const StyledMuteButton = styled.div`
-  cursor: pointer;
-  ${({ disabled }) => (!disabled ? `opacity: 1;` : `opacity: 0.5;`)}
-
-  ${RawFeatherIcon} {
-    ${({ isMuted }) => (!isMuted ? `color: black;` : `color: red;`)}
-  }
-  ${RawFeatherIcon}:hover {
-    color: ${style.primary500};
-  }
-`;
-
-const ButtonMuteMessage = ({ message }) => {
-  const sendToast = useToast();
-  const isDesktop = useIsDesktop();
-  const [isMutedLoading, setIsMutedLoading] = useState(false);
-
-  const { data: isMuted, mutate } = useSWR(
-    getGroupEndpoint("messageNotification", { messagePk: message?.id })
-  );
-
-  const switchNotificationMessage = async () => {
-    setIsMutedLoading(true);
-    const { data } = await updateMessageNotification(message?.id, !isMuted);
-    setIsMutedLoading(false);
-
-    mutate(() => data, false);
-    const text = data
-      ? "Les notifications reliées à ce fil de message sont réactivées"
-      : "Vous ne recevrez plus de notifications reliées à ce fil de messages";
-    const type = data ? "SUCCESS" : "INFO";
-    sendToast(text, type, { autoClose: true });
-  };
-
-  if (!isDesktop) {
-    return (
-      <StyledMuteButton
-        isMuted={isMuted}
-        disabled={typeof isMuted === "undefined" || isMutedLoading}
-        onClick={!isMutedLoading && switchNotificationMessage}
-      >
-        <RawFeatherIcon name={`bell${isMuted ? "-off" : ""}`} />
-      </StyledMuteButton>
-    );
-  }
-
-  return (
-    <Button
-      small
-      color="choose"
-      disabled={typeof isMuted === "undefined" || isMutedLoading}
-      onClick={!isMutedLoading && switchNotificationMessage}
-    >
-      <RawFeatherIcon
-        width="1rem"
-        height="1rem"
-        name={`bell${!isMuted ? "-off" : ""}`}
-      />
-      &nbsp;{!isMuted ? "Réactiver" : "Rendre muet"}
-    </Button>
-  );
-};
-
->>>>>>> 930f28a6
 const MessageHeader = ({ message, subject }) => {
   const isDesktop = useIsDesktop();
   const [isModalOpen, setIsModalOpen] = useState(false);
