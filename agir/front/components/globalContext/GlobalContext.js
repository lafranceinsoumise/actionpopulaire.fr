--- conflicted
+++ resolved
@@ -34,15 +34,11 @@
     if (!sessionContext) return;
 
     if (!sessionContext.user) {
-<<<<<<< HEAD
-      self.cache && self.caches.delete("session");
-=======
       self.caches.delete("session").catch((e) => {
         if (e.name !== "SecurityError") {
           throw e;
         }
       });
->>>>>>> 487798f8
     }
 
     doDispatch(setSessionContext(sessionContext));
