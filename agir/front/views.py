import os

from django.conf import settings
from django.contrib.auth import logout
from django.contrib.gis.db.models.functions import Distance
from django.http import HttpResponsePermanentRedirect, Http404, FileResponse
from django.urls import reverse_lazy
from django.utils.decorators import method_decorator
from django.views.decorators import cache
from django.views.generic import View, RedirectView, TemplateView
from django.views.generic.detail import BaseDetailView

from agir.authentication.view_mixins import (
    HardLoginRequiredMixin,
    SoftLoginRequiredMixin,
)
from agir.groups.models import SupportGroup
from agir.lib.http import add_query_params_to_url
from .view_mixins import (
    ObjectOpengraphMixin,
    ReactBaseView,
    ReactSingleObjectView,
    SimpleOpengraphMixin,
)
from ..events.views.event_views import EventDetailMixin
from ..groups.serializers import SupportGroupSerializer
from ..groups.views.public_views import SupportGroupDetailMixin
from ..lib.utils import generate_token_params


class NBUrlsView(View):
    nb_paths = {
        "/unsubscribe": reverse_lazy("unsubscribe"),
        "/inscription": reverse_lazy("subscription_overseas"),
        "/login": reverse_lazy("short_code_login"),
        "/users/event_pages/new?parent_id=103": reverse_lazy("create_event"),
        "/users/event_pages/new?parent_id=73": reverse_lazy("create_group"),
        "/users/event_pages/new?parent_id=38840": reverse_lazy("create_event"),
        "/agir": reverse_lazy("volunteer"),
        "/inscription_detail": reverse_lazy("personal_information"),
        "/projet": "https://avenirencommun.fr/avenir-en-commun/",
        "/le_projet": "https://avenirencommun.fr/avenir-en-commun/",
        "/livrets_thematiques": "https://avenirencommun.fr/livrets-thematiques/",
        "/convention": "https://convention.jlm2017.fr/",
        "/commander_du_materiel": "https://materiel.lafranceinsoumise.fr/",
        "/materiel": "https://materiel.lafranceinsoumise.fr/",
        "/actualites": "https://lafranceinsoumise.fr/actualites/",
        "/le_blog": "http://melenchon.fr/",
        "/donner": "https://dons.lafranceinsoumise.fr/",
        "/groupes_appui": "https://lafranceinsoumise.fr/carte",
        "/groupes_d_appui": "https://lafranceinsoumise.fr/carte",
        "/groupes_appui_redirige": "https://lafranceinsoumise.fr/carte",
        "/evenements_locaux_redirige": "https://lafranceinsoumise.fr/carte",
        "/evenements_locaux": "https://lafranceinsoumise.fr/carte",
        "/les_groupes_d_appui": "https://lafranceinsoumise.fr/carte",
        "/creer_ou_rejoindre_un_groupe_d_appui": "https://lafranceinsoumise.fr/carte",
        "/actualites-groupes-appui": "https://lafranceinsoumise.fr/category/actualites-groupes-appui/",
        "/groupes_proches": "https://lafranceinsoumise.fr/groupes-appui/carte-groupes-dappui/",
        "/evenements_proches": "https://lafranceinsoumise.fr/groupes-appui/carte-groupes-dappui/",
        "/caravanes_liste": "https://lafranceinsoumise.fr/groupes-appui/les-casserolades/",
        "/carte": "https://lafranceinsoumise.fr/carte",
        "/merci": "https://lafranceinsoumise.fr/merci",
        "/18_mrs": "https://18mars2017.fr/",
        "/universites_populaires": "https://avenirencommun.fr/univpop_programme/",
        "/agenda_melenchon": "https://agir.lafranceinsoumise.fr/agenda/melenchon/",
    }

    def get(self, request, nb_path):
        try:
            nb_url = nb_path
            if request.META["QUERY_STRING"]:
                nb_url = nb_url + "?" + request.META["QUERY_STRING"]
                try:
                    url = self.nb_paths[nb_url]
                    return HttpResponsePermanentRedirect(url)
                except KeyError:
                    pass
            url = self.nb_paths[nb_path]
            return HttpResponsePermanentRedirect(url)
        except KeyError:
            pass

        raise Http404()


cache_decorators = [cache.cache_page(30), cache.cache_control(public=True)]


@method_decorator(cache_decorators, name="get")
class SignupView(SimpleOpengraphMixin, ReactBaseView):
    bundle_name = "front/app"
    meta_title = "Inscription"
    meta_description = "Rejoignez Action Populaire"


@method_decorator(cache_decorators, name="get")
class CodeSignupView(SimpleOpengraphMixin, ReactBaseView):
    bundle_name = "front/app"
    meta_title = "Inscription"
    meta_description = "Rejoignez Action Populaire"


@method_decorator(cache_decorators, name="get")
class LoginView(SimpleOpengraphMixin, ReactBaseView):
    bundle_name = "front/app"
    meta_title = "Connexion"
    meta_description = "Connectez-vous à Action Populaire"


@method_decorator(cache_decorators, name="get")
class CodeLoginView(SimpleOpengraphMixin, ReactBaseView):
    bundle_name = "front/app"
    meta_title = "Connexion"
    meta_description = "Connectez-vous à Action Populaire"


class LogoutView(ReactBaseView):
    bundle_name = "front/app"

    def get(self, request, *args, **kwargs):
        logout(request)
        return super().get(request, *args, **kwargs)


@method_decorator(cache_decorators, name="get")
class TellMoreView(ReactBaseView):
    bundle_name = "front/app"


class NavigationMenuView(SoftLoginRequiredMixin, ReactBaseView):
    bundle_name = "front/app"


class ActivityView(SoftLoginRequiredMixin, ReactBaseView):
    bundle_name = "front/app"


class RequiredActivityView(SoftLoginRequiredMixin, ReactBaseView):
    bundle_name = "front/app"


class NotificationSettingsView(HardLoginRequiredMixin, ReactBaseView):
    bundle_name = "front/app"


class FullSupportGroupView(SoftLoginRequiredMixin, ReactSingleObjectView):
    bundle_name = "front/app"
    serializer_class = SupportGroupSerializer
    queryset = SupportGroup.objects.all()

    def get_export_data(self):
        person = self.request.user.person
        person_groups = None

        if person.coordinates is not None:
            person_groups = SupportGroup.objects.active()

            if person.is_2022_only:
                person_groups = person_groups.is_2022()

            person_groups = person_groups.annotate(
                distance=Distance("coordinates", person.coordinates)
            ).order_by("distance")[:3]

            for group in person_groups:
                person_groups.membership = None

            person_groups = self.serializer_class(
                instance=person_groups, many=True, context={"request": self.request},
            ).data

        return {
            "fullGroup": self.get_serializer().data,
            "groupSuggestions": person_groups,
        }


<<<<<<< HEAD
# @method_decorator(cache_decorators, name="get")
class GroupSettingsView(ReactBaseView):
    bundle_name = "front/app"


class EventSettingsView(ReactBaseView):
    bundle_name = "front/app"


=======
@method_decorator(cache_decorators, name="get")
>>>>>>> 103fa3b6
class AgendaView(ReactBaseView):
    bundle_name = "front/app"


class MyGroupsView(SoftLoginRequiredMixin, ReactBaseView):
    bundle_name = "front/app"


@method_decorator(cache_decorators, name="get")
class EventMapView(ReactBaseView):
    bundle_name = "front/app"


@method_decorator(cache_decorators, name="get")
class GroupMapView(ReactBaseView):
    bundle_name = "front/app"


class NSPView(RedirectView):
    def get_redirect_url(self, *args, **kwargs):
        url = settings.NSP_DOMAIN
        if self.request.user.is_authenticated:
            person = self.request.user.person
            if person.is_2022:
                return url
            url = add_query_params_to_url(
                url,
                {
                    "prenom": person.first_name,
                    "nom": person.last_name,
                    "email": person.email,
                    "phone": person.contact_phone,
                    "zipcode": person.location_zip,
                },
            )

        return url


class NSPReferralView(SoftLoginRequiredMixin, RedirectView):
    def get_redirect_url(self, *args, **kwargs):
        url = f"{settings.NSP_DOMAIN}/je-partage-mon-lien/"

        params = generate_token_params(self.request.user.person)
        params["_p"] = params.pop("p")

        # copier les paramètres UTM
        params.update(
            {k: v for k, v in self.request.GET.items() if k.startswith("utm_")}
        )

        url = add_query_params_to_url(url, params)
        return url


class EventDetailView(
    ObjectOpengraphMixin, EventDetailMixin, BaseDetailView, ReactBaseView
):
    meta_description = (
        "Participez aux événements organisés par les membres de la France insoumise."
    )
    meta_description_2022 = "Participez et organisez des événements pour soutenir la candidature de Jean-Luc Mélenchon pour 2022"
    bundle_name = "front/app"


class SupportGroupDetailView(
    ObjectOpengraphMixin, SupportGroupDetailMixin, BaseDetailView, ReactBaseView
):
    meta_description = "Rejoignez les groupes d'action de la France insoumise."
    meta_description_2022 = "Rejoignez les équipes de soutien de votre quartier pour la candidature de Jean-Luc Mélenchon pour 2022"
    bundle_name = "front/app"


class SupportGroupMessageDetailView(SoftLoginRequiredMixin, ReactBaseView):
    bundle_name = "front/app"


class ServiceWorker(View):
    def get(self, *args, **kwargs):
        return FileResponse(
            open(
                os.path.join(
                    os.path.dirname(settings.BASE_DIR),
                    "assets",
                    "components",
                    "service-worker.js",
                ),
                "rb",
            )
        )


@method_decorator(cache_decorators, name="get")
class OfflineApp(ReactBaseView):
    bundle_name = "front/app"


class CreateEventView(SoftLoginRequiredMixin, ReactBaseView):
    bundle_name = "front/app"<|MERGE_RESOLUTION|>--- conflicted
+++ resolved
@@ -175,8 +175,7 @@
         }
 
 
-<<<<<<< HEAD
-# @method_decorator(cache_decorators, name="get")
+@method_decorator(cache_decorators, name="get")
 class GroupSettingsView(ReactBaseView):
     bundle_name = "front/app"
 
@@ -185,9 +184,7 @@
     bundle_name = "front/app"
 
 
-=======
-@method_decorator(cache_decorators, name="get")
->>>>>>> 103fa3b6
+@method_decorator(cache_decorators, name="get")
 class AgendaView(ReactBaseView):
     bundle_name = "front/app"
 
