--- conflicted
+++ resolved
@@ -11,11 +11,6 @@
 from ..people.models import Person, PersonTag
 from ..polls.models import Poll, PollOption, PollChoice
 
-<<<<<<< HEAD
-from agir.authentication.crypto import connection_token_generator
-
-=======
->>>>>>> 6c733696
 
 class NavbarTestCase(TestCase):
     def setUp(self):
