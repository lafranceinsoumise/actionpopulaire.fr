--- conflicted
+++ resolved
@@ -185,10 +185,8 @@
         views.BaseAppSoftAuthView.as_view(),
         name="create_event_sub",
     ),
-<<<<<<< HEAD
     # path("evenements/<uuid:pk>/", views.EventDetailView.as_view(), name="view_event"),
     path("evenements/<uuid:pk>/", include(event_settings_patterns)),
-=======
     path(
         "evenements/documents-justificatifs/",
         views.BaseAppSoftAuthView.as_view(),
@@ -200,7 +198,6 @@
         views.EventProjectView.as_view(),
         name="event_project",
     ),
->>>>>>> 08299de2
     path("mes-groupes/", views.BaseAppSoftAuthView.as_view(), name="list_my_groups"),
     path("navigation/", views.BaseAppSoftAuthView.as_view(), name="navigation_menu"),
     path("messages/", views.BaseAppHardAuthView.as_view(), name="user_messages"),
