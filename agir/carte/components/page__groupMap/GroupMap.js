--- conflicted
+++ resolved
@@ -41,13 +41,8 @@
         route: routes.createGroup,
         children: "Créer un groupe dans mon quartier",
       }}
-<<<<<<< HEAD
-      searchUrl="/groupes/liste/"
+      searchUrl={routeConfig.searchGroup.path}
       mapURL={`${routes.groupsMap}?${newParams.toString()}`}
-=======
-      searchUrl={routeConfig.searchGroup.path}
-      mapURL={routes.groupsMap}
->>>>>>> 14d4dadf
       user={user}
     />
   );
