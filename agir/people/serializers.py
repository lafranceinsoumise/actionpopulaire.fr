--- conflicted
+++ resolved
@@ -285,7 +285,10 @@
             raise Http404("Aucune personne trouvée")
 
 
-<<<<<<< HEAD
+class PersonNewsletterListField(serializers.ListField):
+    child = serializers.ChoiceField(choices=Person.NEWSLETTERS_CHOICES)
+
+
 class PersonMandatField(serializers.Field):
     requires_context = True
     choices = tuple(types_elus.keys())
@@ -330,10 +333,6 @@
             pass
 
         return data
-=======
-class PersonNewsletterListField(serializers.ListField):
-    child = serializers.ChoiceField(choices=Person.NEWSLETTERS_CHOICES)
->>>>>>> c9df6659
 
 
 class PersonSerializer(FlexibleFieldsMixin, serializers.ModelSerializer):
