--- conflicted
+++ resolved
@@ -7,12 +7,6 @@
 from rest_framework.validators import UniqueValidator
 
 from agir.lib.data import french_zipcode_to_country_code
-<<<<<<< HEAD
-from .models import Person
-from .tasks import send_confirmation_email
-
-=======
->>>>>>> 4f0a5805
 from agir.lib.serializers import (
     LegacyBaseAPISerializer,
     LegacyLocationMixin,
@@ -37,12 +31,15 @@
 
 class PersonSerializer(FlexibleFieldsMixin, serializers.Serializer):
     id = serializers.UUIDField()
-
-    email = serializers.CharField()
-
-    firstName = serializers.CharField()
-    lastName = serializers.CharField()
+    email = serializers.EmailField()
+
+    firstName = serializers.CharField(source="first_name")
+    lastName = serializers.CharField(source="last_name")
     fullName = serializers.SerializerMethodField()
+    contactPhone = PhoneNumberField(source="contact_phone")
+
+    isInsoumise = serializers.BooleanField(source="is_insoumise")
+    is2022 = serializers.BooleanField(source="is_2022")
 
     def get_fullName(self, obj: Person):
         return obj.get_full_name()
@@ -292,16 +289,4 @@
                 return Person.objects.get(id=self.validated_data["id"])
             return Person.objects.get_by_natural_key(self.validated_data["email"])
         except Person.DoesNotExist:
-            raise Http404("Aucune personne trouvée")
-
-
-class PersonSerializer(serializers.Serializer):
-    id = serializers.UUIDField()
-    email = serializers.EmailField()
-
-    firstName = serializers.CharField(source="first_name")
-    lastName = serializers.CharField(source="last_name")
-    contactPhone = PhoneNumberField(source="contact_phone")
-
-    isInsoumise = serializers.BooleanField(source="is_insoumise")
-    is2022 = serializers.BooleanField(source="is_2022")+            raise Http404("Aucune personne trouvée")