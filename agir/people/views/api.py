from django.http import Http404
from django.utils.decorators import method_decorator
from django.views.decorators.cache import cache_page
from django.views.decorators.vary import vary_on_headers
from rest_framework import status
from rest_framework.generics import (
    GenericAPIView,
    RetrieveAPIView,
    RetrieveUpdateAPIView,
    get_object_or_404,
    CreateAPIView,
)
from rest_framework.response import Response
from rest_framework.views import APIView

from agir.lib.rest_framework_permissions import (
    GlobalOrObjectPermissions,
    GlobalOnlyPermissions,
)
from agir.people.models import Person
from agir.people.serializers import (
    SubscriptionRequestSerializer,
    ManageNewslettersRequestSerializer,
    RetrievePersonRequestSerializer,
    PersonSerializer,
)
from agir.people.actions.subscription import SUBSCRIPTION_TYPE_AP


class SubscriptionAPIView(GenericAPIView):
    """
    Sign-up first step endpoint for external users (e.g. Wordpress)
    """

    serializer_class = SubscriptionRequestSerializer
    queryset = Person.objects.all()  # pour les permissions
    permission_classes = (GlobalOnlyPermissions,)

    def post(self, request, *args, **kwargs):
        serializer = self.get_serializer(data=request.data)
        serializer.is_valid(raise_exception=True)
        serializer.save()

        return Response(serializer.result_data, status=status.HTTP_201_CREATED)


class SignupAPIView(SubscriptionAPIView):
    """
    Sign-up first step endpoint for Action Populaire users
    """

    permission_classes = ()

    def post(self, request, *args, **kwargs):
        request.data.update({"type": SUBSCRIPTION_TYPE_AP})
        return super().post(request, *args, **kwargs)


class PersonProfilePermissions(GlobalOrObjectPermissions):
    perms_map = {"OPTIONS": [], "GET": [], "PUT": [], "PATCH": []}
    object_perms_map = {
        "OPTIONS": ["people.view_person"],
        "GET": ["people.view_person"],
        "PUT": ["people.change_person"],
        "PATCH": ["people.change_person"],
    }


class PersonProfileAPIView(RetrieveUpdateAPIView):
    serializer_class = PersonSerializer
    queryset = Person.objects.all()
    permission_classes = (PersonProfilePermissions,)

    def get_object(self):
        person = None
        if hasattr(self.request.user, "person"):
            person = self.request.user.person
        self.check_object_permissions(self.request, person)
        return person

    def get_serializer(self, *args, **kwargs):
        return super().get_serializer(
            *args,
            fields=[
                "id",
                "displayName",
                "firstName",
                "lastName",
                "zip",
                "contactPhone",
                "isInsoumise",
                "is2022",
<<<<<<< HEAD
                "mandat",
=======
                "mandates",
                "newsletters",
>>>>>>> c9df6659
            ],
            **kwargs,
        )


class CounterAPIView(GenericAPIView):
    queryset = Person.objects.all()  # pour les permissions
    permission_classes = (GlobalOnlyPermissions,)

    @method_decorator(vary_on_headers("Authorization"))
    @method_decorator(cache_page(60))
    def get(self, request, *args, **kwargs):
        return Response(
            {"value": Person.objects.filter(is_2022=True).count()},
            status=status.HTTP_200_OK,
        )


class ManageNewslettersAPIView(GenericAPIView):
    serializer_class = ManageNewslettersRequestSerializer
    queryset = Person.objects.all()  # pour les permissions
    permission_classes = (GlobalOnlyPermissions,)

    def post(self, request, *args, **kwargs):
        serializer = self.get_serializer(data=request.data)
        serializer.is_valid(raise_exception=True)
        serializer.save()
        return Response({"status": "ok"}, status=status.HTTP_200_OK)


class RetrievePersonView(RetrieveAPIView):
    serializer_class = PersonSerializer
    queryset = Person.objects.all()  # pour les permissions
    permission_classes = (
        GlobalOrObjectPermissions,
    )  # attention si on rajoute de l'édition sur ce point

    def get_object(self):
        serializer = RetrievePersonRequestSerializer(data=self.request.query_params)
        serializer.is_valid(raise_exception=True)
        obj = serializer.retrieve()
        self.check_object_permissions(self.request, obj)
        return obj


class ReferrerInformationView(APIView):
    # accessible à tous
    permission_classes = ()

    def get(self, request, *args, referrer_id, **kwargs):
        person = get_object_or_404(Person, referrer_id=referrer_id)
        nom = f"{person.first_name} {person.last_name}".strip()
        if not nom:
            raise Http404
        return Response(nom, status.HTTP_200_OK)<|MERGE_RESOLUTION|>--- conflicted
+++ resolved
@@ -90,12 +90,8 @@
                 "contactPhone",
                 "isInsoumise",
                 "is2022",
-<<<<<<< HEAD
                 "mandat",
-=======
-                "mandates",
                 "newsletters",
->>>>>>> c9df6659
             ],
             **kwargs,
         )
