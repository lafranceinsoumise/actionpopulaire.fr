import React, { useCallback, useMemo, useState } from "react";
import styled from "styled-components";

import style from "@agir/front/genericComponents/_variables.scss";

import { useSelector } from "@agir/front/globalContext/GlobalContext";
import { getRoutes } from "@agir/front/globalContext/reducers";
import {
  activityStatus,
  getUninteracted,
  getUninteractedCount,
} from "@agir/activity/common/helpers";

import FilterTabs from "@agir/front/genericComponents/FilterTabs";
import Activities from "@agir/activity/common/Activities";
import NotificationSettingLink from "@agir/activity/common/notificationSettings/NotificationSettingLink";

import {
  LayoutSubtitle,
  LayoutTitle,
} from "@agir/front/dashboardComponents/Layout";
import RequiredActionCard from "./RequiredActionCard";
import { PageFadeIn } from "@agir/front/genericComponents/PageFadeIn";
import Skeleton from "@agir/front/genericComponents/Skeleton";
import useSWR from "swr";
import {
  dismissRequiredActionActivity,
  undoRequiredActionActivityDismissal,
} from "@agir/activity/common/actions";
import Button from "@agir/front/genericComponents/Button";
import { useWebpush } from "../../../notifications/components/webpush/subscriptions";

const Page = styled.article`
  margin: 0;
`;

const Counter = styled.span`
  background-color: ${style.redNSP};
  color: ${style.white};
  font-size: 13px;
  height: 2em;
  width: 2em;
  border-radius: 100%;
  display: inline-flex;
  align-items: center;
  justify-content: center;
  font-weight: 700;
  font-variant-numeric: tabular-nums;
  margin-right: 12px;
`;

const RequiredActivityList = () => {
  const routes = useSelector(getRoutes);
  const session = useSWR("/api/session/");
  let { data: activities } = useSWR("/api/user/required-activities/");
  let uninteractedCount = getUninteractedCount(activities);

  const [displayAll, setDisplayAll] = useState(false);
  const toggleDisplayAll = useCallback((shouldDisplayAll) => {
    setDisplayAll(Boolean(shouldDisplayAll));
  }, []);

  const handleDismiss = async (id, status) => {
    if (status !== activityStatus.STATUS_INTERACTED) {
      await dismissRequiredActionActivity(id);
    } else {
      await undoRequiredActionActivityDismissal(id);
    }
  };

  const visibleActivities = useMemo(
    () => (displayAll ? activities : getUninteracted(activities)),
    [displayAll, activities]
  );

  const tabs = useMemo(() => ["non traité", "voir tout"], []);

  const { webpushAvailable, isSubscribed, subscribe } = useWebpush();

  return (
<<<<<<< HEAD
    <Page>
      <LayoutTitle>
        {uninteractedCount ? <Counter>{uninteractedCount}</Counter> : null}À
        faire
        <NotificationSettingLink root="a-traiter" />
      </LayoutTitle>
      <LayoutSubtitle>
        Vos actions à traiter en priorité, pour ne rien oublier !
      </LayoutSubtitle>
      <PageFadeIn
        ready={session && activities}
        wait={
          <div style={{ marginTop: "32px" }}>
            <Skeleton />
          </div>
        }
      >
        <FilterTabs
          style={{ marginTop: "2rem", marginBottom: "1rem" }}
          tabs={tabs}
          onTabChange={toggleDisplayAll}
        />
        <Activities
          CardComponent={RequiredActionCard}
          activities={visibleActivities}
          onDismiss={handleDismiss}
          routes={routes}
        />
      </PageFadeIn>
    </Page>
=======
    <>
      <Helmet>
        <title>À faire - Action populaire</title>
      </Helmet>
      <Page>
        <LayoutTitle>
          {uninteractedCount ? <Counter>{uninteractedCount}</Counter> : null}À
          faire
          {webpushAvailable && (
            <Button
              style={{ marginLeft: "20px" }}
              small
              disabled={isSubscribed}
              onClick={isSubscribed ? null : subscribe}
            >
              Notifications{isSubscribed && " activées"}
            </Button>
          )}
        </LayoutTitle>
        <LayoutSubtitle>
          Vos actions à traiter en priorité, pour ne rien oublier !
        </LayoutSubtitle>
        <PageFadeIn
          ready={session && activities}
          wait={
            <div style={{ marginTop: "32px" }}>
              <Skeleton />
            </div>
          }
        >
          <FilterTabs
            style={{ marginTop: "2rem", marginBottom: "1rem" }}
            tabs={tabs}
            onTabChange={toggleDisplayAll}
          />
          <Activities
            CardComponent={RequiredActionCard}
            activities={visibleActivities}
            onDismiss={handleDismiss}
            routes={routes}
          />
        </PageFadeIn>
      </Page>
    </>
>>>>>>> 4ca823f3
  );
};
export default RequiredActivityList;<|MERGE_RESOLUTION|>--- conflicted
+++ resolved
@@ -78,7 +78,6 @@
   const { webpushAvailable, isSubscribed, subscribe } = useWebpush();
 
   return (
-<<<<<<< HEAD
     <Page>
       <LayoutTitle>
         {uninteractedCount ? <Counter>{uninteractedCount}</Counter> : null}À
@@ -87,6 +86,18 @@
       </LayoutTitle>
       <LayoutSubtitle>
         Vos actions à traiter en priorité, pour ne rien oublier !
+      </LayoutSubtitle>
+      <LayoutSubtitle>
+        {webpushAvailable && (
+          <Button
+            style={{ marginLeft: "20px" }}
+            small
+            disabled={isSubscribed}
+            onClick={isSubscribed ? null : subscribe}
+          >
+            Notifications{isSubscribed && " activées"}
+          </Button>
+        )}
       </LayoutSubtitle>
       <PageFadeIn
         ready={session && activities}
@@ -109,52 +120,6 @@
         />
       </PageFadeIn>
     </Page>
-=======
-    <>
-      <Helmet>
-        <title>À faire - Action populaire</title>
-      </Helmet>
-      <Page>
-        <LayoutTitle>
-          {uninteractedCount ? <Counter>{uninteractedCount}</Counter> : null}À
-          faire
-          {webpushAvailable && (
-            <Button
-              style={{ marginLeft: "20px" }}
-              small
-              disabled={isSubscribed}
-              onClick={isSubscribed ? null : subscribe}
-            >
-              Notifications{isSubscribed && " activées"}
-            </Button>
-          )}
-        </LayoutTitle>
-        <LayoutSubtitle>
-          Vos actions à traiter en priorité, pour ne rien oublier !
-        </LayoutSubtitle>
-        <PageFadeIn
-          ready={session && activities}
-          wait={
-            <div style={{ marginTop: "32px" }}>
-              <Skeleton />
-            </div>
-          }
-        >
-          <FilterTabs
-            style={{ marginTop: "2rem", marginBottom: "1rem" }}
-            tabs={tabs}
-            onTabChange={toggleDisplayAll}
-          />
-          <Activities
-            CardComponent={RequiredActionCard}
-            activities={visibleActivities}
-            onDismiss={handleDismiss}
-            routes={routes}
-          />
-        </PageFadeIn>
-      </Page>
-    </>
->>>>>>> 4ca823f3
   );
 };
 export default RequiredActivityList;