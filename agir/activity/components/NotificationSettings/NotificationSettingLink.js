import PropTypes from "prop-types";
import React, { useEffect, useMemo } from "react";
import styled from "styled-components";

import style from "@agir/front/genericComponents/_variables.scss";

import Button from "@agir/front/genericComponents/Button";
import Link from "@agir/front/app/Link";
import { RawFeatherIcon } from "@agir/front/genericComponents/FeatherIcon";

import { routeConfig } from "@agir/front/app/routes.config";
import { useMobileApp } from "@agir/front/app/hooks";

import { useDispatch } from "@agir/front/globalContext/GlobalContext";

import { setTopBarRightLink } from "@agir/front/globalContext/actions";

const StyledLink = styled(Button)`
  margin-left: auto;
  @media (max-width: ${style.collapse}px) {
    display: none;
  }
`;

export const useNotificationSettingLink = (root) => {
  const route = useMemo(
    () =>
      root
        ? routeConfig.notificationSettings.getLink({ root })
        : routeConfig.notificationSettings.getLink(),
    [root]
  );

  return decodeURIComponent(route);
};

const NotificationSettingLink = (props) => {
  const { root, iconLink = false } = props;
  const route = useNotificationSettingLink(root);
  const { isMobileApp } = useMobileApp();
  const dispatch = useDispatch();

  useEffect(() => {
    if (!isMobileApp) {
      dispatch(setTopBarRightLink(null));
    } else {
      dispatch(
        setTopBarRightLink({
          label: routeConfig.notificationSettings.label,
          to: route,
          protected: true,
        })
      );
    }
  }, [isMobileApp, dispatch, route]);

<<<<<<< HEAD
  if (iconLink) {
    return (
      <Link to={route} style={{ lineHeight: 0 }}>
        <RawFeatherIcon
          name="settings"
          color={style.black1000}
          width="1.5rem"
          height="1.5rem"
        />
      </Link>
    );
  }
=======
>>>>>>> ba273a2d
  return (
    <StyledLink as="Link" to={route} icon="settings" small>
      Notifications et e-mails
    </StyledLink>
  );
};
NotificationSettingLink.propTypes = {
  root: PropTypes.string.isRequired,
  iconLink: PropTypes.bool,
};

export default NotificationSettingLink;<|MERGE_RESOLUTION|>--- conflicted
+++ resolved
@@ -54,7 +54,6 @@
     }
   }, [isMobileApp, dispatch, route]);
 
-<<<<<<< HEAD
   if (iconLink) {
     return (
       <Link to={route} style={{ lineHeight: 0 }}>
@@ -67,8 +66,7 @@
       </Link>
     );
   }
-=======
->>>>>>> ba273a2d
+
   return (
     <StyledLink as="Link" to={route} icon="settings" small>
       Notifications et e-mails
