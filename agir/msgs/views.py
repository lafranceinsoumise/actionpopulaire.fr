from rest_framework.decorators import api_view, permission_classes
from rest_framework.generics import CreateAPIView, ListAPIView, RetrieveAPIView
from rest_framework.permissions import IsAuthenticated
from rest_framework.response import Response

from agir.groups.models import Membership, SupportGroup
from agir.msgs.actions import get_unread_message_count
from agir.msgs.models import (
    SupportGroupMessage,
    SupportGroupMessageRecipient,
)
from agir.msgs.serializers import (
    UserReportSerializer,
    UserMessagesSerializer,
    UserMessageRecipientSerializer,
)
from agir.msgs.tasks import send_message_report_email
from .utils import get_user_messages

class UserReportAPIView(CreateAPIView):
    serializer_class = UserReportSerializer
    permission_classes = (IsAuthenticated,)

    def perform_create(self, serializer):
        super(UserReportAPIView, self).perform_create(serializer)
        send_message_report_email.delay(serializer.instance.pk)


class UserMessageRecipientsView(ListAPIView):
    permission_classes = (IsAuthenticated,)
    serializer_class = UserMessageRecipientSerializer
    queryset = SupportGroup.objects.active()

    def get_queryset(self):
        person = self.request.user.person
        return (
            self.queryset.filter(
                memberships__person=person,
                memberships__person__role__is_active=True,
                memberships__membership_type__gte=Membership.MEMBERSHIP_TYPE_MANAGER,
            )
            .values("id", "name")
            .order_by("name")
        )

 
# Mark all message read
class UserMessagesAllReadAPIView(RetrieveAPIView):
    queryset = SupportGroupMessage.objects.all()
    permission_classes = (IsAuthenticated,)

    def get(self, request, *args, **kwargs):
        person = self.request.user.person
        messages = get_user_messages(person)

        for message in messages:
            SupportGroupMessageRecipient.objects.update_or_create(
                message=message,
                recipient=person,
            )
        return Response(True)


class UserMessagesAPIView(ListAPIView):
    serializer_class = UserMessagesSerializer
    queryset = SupportGroupMessage.objects.exclude(deleted=True)
    permission_classes = (IsAuthenticated,)

    def get_queryset(self):
        person = self.request.user.person
<<<<<<< HEAD
        person_groups = (
            SupportGroup.objects.active()
            .filter(memberships__person=person)
            .values("id")
        )

        user_message = SupportGroupMessageRecipient.objects.filter(
            recipient=person, message_id=OuterRef("id")
        )

        # Get messages where person is author or is in group
        group_messages = (
            self.queryset.filter(
                (Q(supportgroup_id__in=person_groups) | Q(author=person))
                & Q(author__role__is_active=True)
            )
            .select_related("supportgroup", "author")
            .prefetch_related("comments")
            .annotate(
                is_unread=Case(
                    When(
                        created__lt=Subquery(
                            Membership.objects.filter(
                                supportgroup_id=OuterRef("supportgroup_id"),
                                person_id=person.pk,
                            ).values("created")[:1]
                        ),
                        then=False,
                    ),
                    default=~Exists(user_message),
                )
            )
            .annotate(
                last_update=Greatest(
                    Max("comments__created"), "created", output_field=DateTimeField()
                )
            )
            .distinct()
            .order_by("-last_update", "-created")
        )

        # Filter messages where person is not in allowed membership types
        return [
            msg
            for msg in group_messages
            if person.role.has_perm("msgs.view_supportgroupmessage", msg)
        ]
=======
        return get_user_messages(person)
>>>>>>> 80f8de6b


@api_view(["GET"])
@permission_classes((IsAuthenticated,))
def unread_message_count(request):
    return Response(
        {"unreadMessageCount": get_unread_message_count(request.user.person)}
    )<|MERGE_RESOLUTION|>--- conflicted
+++ resolved
@@ -16,6 +16,7 @@
 )
 from agir.msgs.tasks import send_message_report_email
 from .utils import get_user_messages
+
 
 class UserReportAPIView(CreateAPIView):
     serializer_class = UserReportSerializer
@@ -43,7 +44,7 @@
             .order_by("name")
         )
 
- 
+
 # Mark all message read
 class UserMessagesAllReadAPIView(RetrieveAPIView):
     queryset = SupportGroupMessage.objects.all()
@@ -68,57 +69,7 @@
 
     def get_queryset(self):
         person = self.request.user.person
-<<<<<<< HEAD
-        person_groups = (
-            SupportGroup.objects.active()
-            .filter(memberships__person=person)
-            .values("id")
-        )
-
-        user_message = SupportGroupMessageRecipient.objects.filter(
-            recipient=person, message_id=OuterRef("id")
-        )
-
-        # Get messages where person is author or is in group
-        group_messages = (
-            self.queryset.filter(
-                (Q(supportgroup_id__in=person_groups) | Q(author=person))
-                & Q(author__role__is_active=True)
-            )
-            .select_related("supportgroup", "author")
-            .prefetch_related("comments")
-            .annotate(
-                is_unread=Case(
-                    When(
-                        created__lt=Subquery(
-                            Membership.objects.filter(
-                                supportgroup_id=OuterRef("supportgroup_id"),
-                                person_id=person.pk,
-                            ).values("created")[:1]
-                        ),
-                        then=False,
-                    ),
-                    default=~Exists(user_message),
-                )
-            )
-            .annotate(
-                last_update=Greatest(
-                    Max("comments__created"), "created", output_field=DateTimeField()
-                )
-            )
-            .distinct()
-            .order_by("-last_update", "-created")
-        )
-
-        # Filter messages where person is not in allowed membership types
-        return [
-            msg
-            for msg in group_messages
-            if person.role.has_perm("msgs.view_supportgroupmessage", msg)
-        ]
-=======
         return get_user_messages(person)
->>>>>>> 80f8de6b
 
 
 @api_view(["GET"])
