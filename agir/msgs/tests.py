from rest_framework.test import APITestCase

from agir.groups.models import SupportGroup, Membership
from agir.msgs.actions import (
    update_recipient_message,
    get_unread_message_count,
    get_message_unread_comment_count,
)
from agir.msgs.models import (
    UserReport,
    SupportGroupMessage,
    SupportGroupMessageRecipient,
    SupportGroupMessageComment,
)
from agir.people.models import Person


class GroupMessagesTestAPICase(APITestCase):
    def setUp(self):
        self.manager = Person.objects.create(
            email="member@example.com",
            create_role=True,
        )
        self.group = SupportGroup.objects.create()
        Membership.objects.create(
            person=self.manager,
            supportgroup=self.group,
            membership_type=Membership.MEMBERSHIP_TYPE_MANAGER,
        )
        self.message = SupportGroupMessage.objects.create(
            supportgroup=self.group, author=self.manager, text="Lorem"
        )
        self.reporter = Person.objects.create(
            email="reporter@example.com", create_role=True
        )
        self.client.force_login(self.reporter.role)

    def test_can_user_report_message(self):
        res = self.client.post(
            "/api/report/",
            data={
                "content_type": "msgs.supportgroupmessage",
                "object_id": str(self.message.pk),
            },
        )
        self.assertEqual(res.status_code, 201)
        self.assertEqual(UserReport.objects.first().reported_object, self.message)


class UserMessageRecipientsAPITestCase(APITestCase):
    def setUp(self):
        self.group = SupportGroup.objects.create()
        self.user = Person.objects.create(
            email="user@example.com",
            create_role=True,
        )
        Membership.objects.create(
            person=self.user,
            supportgroup=self.group,
            membership_type=Membership.MEMBERSHIP_TYPE_MANAGER,
        )

    def test_unauthenticated_user_cannot_get_message_recipients(self):
        self.client.logout()
        response = self.client.get("/api/user/messages/recipients/")
        self.assertEqual(response.status_code, 401)

    def test_authenticated_user_can_get_message_recipients(self):
        user_managed_group = self.group
        user_non_managed_group = SupportGroup.objects.create()
        Membership.objects.create(
            person=self.user,
            supportgroup=user_non_managed_group,
            membership_type=Membership.MEMBERSHIP_TYPE_MEMBER,
        )
        self.client.force_login(self.user.role)
        response = self.client.get("/api/user/messages/recipients/")
        self.assertEqual(response.status_code, 200)
        self.assertEqual(len(response.data), 1)
        self.assertEqual(response.data[0]["id"], str(user_managed_group.id))


class UserMessagesAPITestCase(APITestCase):
    def setUp(self):
        self.group = SupportGroup.objects.create()
<<<<<<< HEAD
        self.user = Person.objects.create(email="user@example.com", create_role=True,)
        self.user_follower = Person.objects.create(email="member@example.com", create_role=True,)
        self.user_referent = Person.objects.create(email="referent@example.com", create_role=True,)
        self.user_no_group = Person.objects.create(email="user_no_group@example.com", create_role=True,)

=======
        self.user = Person.objects.create(
            email="user@example.com",
            create_role=True,
        )
>>>>>>> a6d437e8
        self.first_message = SupportGroupMessage.objects.create(
            author=self.user, supportgroup=self.group, text="First message"
        )
        self.private_message = SupportGroupMessage.objects.create(
            author=self.user_no_group, supportgroup=self.group, text="Private message",
            message_type=SupportGroupMessage.MESSAGE_TYPE_ORGANIZATION,
            required_membership_type=Membership.MEMBERSHIP_TYPE_REFERENT
        )
        Membership.objects.create(
            person=self.user_follower,
            supportgroup=self.group,
            membership_type=Membership.MEMBERSHIP_TYPE_FOLLOWER,
        )
        Membership.objects.create(
            person=self.user,
            supportgroup=self.group,
            membership_type=Membership.MEMBERSHIP_TYPE_MANAGER,
        )
        Membership.objects.create(
            person=self.user_referent,
            supportgroup=self.group,
            membership_type=Membership.MEMBERSHIP_TYPE_REFERENT,
        )

    def test_unauthenticated_user_cannot_get_messages(self):
        self.client.logout()
        response = self.client.get("/api/user/messages/")
        self.assertEqual(response.status_code, 401)

    def test_authenticated_user_can_get_messages(self):
        self.client.force_login(self.user.role)
        response = self.client.get("/api/user/messages/")
        self.assertEqual(response.status_code, 200)
        self.assertEqual(len(response.data), 1)
        self.assertEqual(response.data[0]["id"], str(self.first_message.id))

    def test_authenticated_user_can_get_only_messages_from_own_groups(self):
        other_group = SupportGroup.objects.create()
        other_user = Person.objects.create(
            email="other_user@example.com", create_role=True
        )
        SupportGroupMessage.objects.create(
            author=other_user, supportgroup=other_group, text="Other text"
        )
        self.client.force_login(self.user.role)
        response = self.client.get("/api/user/messages/")
        self.assertEqual(response.status_code, 200)
        self.assertEqual(len(response.data), 1)
        self.assertEqual(response.data[0]["id"], str(self.first_message.id))

    def test_referent_can_get_messages_from_own_groups_and_organization(self):
        other_group = SupportGroup.objects.create()
        other_user = Person.objects.create(
            email="other_user@example.com", create_role=True
        )
        SupportGroupMessage.objects.create(
            author=other_user, supportgroup=other_group, text="Other text"
        )
        self.client.force_login(self.user_referent.role)
        response = self.client.get("/api/user/messages/")
        self.assertEqual(response.status_code, 200)
        self.assertEqual(len(response.data), 2)
        self.assertEqual(response.data[0]["id"], str(self.private_message.id))

    def test_member_cannot_get_messages_from_own_groups_organization(self):
        other_group = SupportGroup.objects.create()
        other_user = Person.objects.create(
            email="other_user@example.com", create_role=True
        )
        SupportGroupMessage.objects.create(
            author=other_user, supportgroup=other_group, text="Other text"
        )
        self.client.force_login(self.user.role)
        response = self.client.get("/api/user/messages/")
        self.assertEqual(response.status_code, 200)
        self.assertEqual(len(response.data), 1)
        self.assertEqual(response.data[0]["id"], str(self.first_message.id))

    def test_authenticated_user_cannot_get_deleted_messages(self):
        self.first_message.deleted = True
        self.first_message.save()
        self.client.force_login(self.user.role)
        response = self.client.get("/api/user/messages/")
        self.assertEqual(response.status_code, 200)
        self.assertEqual(len(response.data), 0)

    def test_authenticated_user_can_get_messages_reading_state(self):
        SupportGroupMessage.objects.all().delete()
        read_message = SupportGroupMessage.objects.create(
            author=self.user, supportgroup=self.group, text="Read"
        )
        SupportGroupMessageRecipient.objects.create(
            message=read_message, recipient=self.user
        )
        unread_message = SupportGroupMessage.objects.create(
            author=self.user, supportgroup=self.group, text="Unread"
        )
        self.client.force_login(self.user.role)
        response = self.client.get("/api/user/messages/")
        self.assertEqual(response.status_code, 200)
        self.assertEqual(len(response.data), 2)
        self.assertEqual(response.data[0]["id"], str(unread_message.id))
        self.assertTrue(response.data[0]["isUnread"])
        self.assertEqual(response.data[1]["id"], str(read_message.id))
        self.assertFalse(response.data[1]["isUnread"])

    def test_authenticated_user_can_get_messages_unread_comment_counts(self):
        SupportGroupMessage.objects.all().delete()
        commenter = Person.objects.create(
            email="commenter@example.com", create_role=True
        )
        read_message = SupportGroupMessage.objects.create(
            author=self.user, supportgroup=self.group, text="Read"
        )

        self.client.force_login(self.user.role)
        response = self.client.get("/api/user/messages/")
        self.assertEqual(response.status_code, 200)
        self.assertEqual(len(response.data), 1)
        self.assertEqual(response.data[0]["id"], str(read_message.id))
        self.assertEqual(response.data[0]["unreadCommentCount"], 0)
        self.assertTrue(response.data[0]["isUnread"])

        SupportGroupMessageComment.objects.create(
            author=commenter, message=read_message, text="Comment"
        )
        response = self.client.get("/api/user/messages/")
        self.assertEqual(response.status_code, 200)
        self.assertEqual(len(response.data), 1)
        self.assertEqual(response.data[0]["id"], str(read_message.id))
        self.assertEqual(response.data[0]["unreadCommentCount"], 1)
        self.assertTrue(response.data[0]["isUnread"])

        SupportGroupMessageRecipient.objects.create(
            message=read_message, recipient=self.user
        )
        response = self.client.get("/api/user/messages/")
        self.assertEqual(response.status_code, 200)
        self.assertEqual(len(response.data), 1)
        self.assertEqual(response.data[0]["id"], str(read_message.id))
        self.assertEqual(response.data[0]["unreadCommentCount"], 0)
        self.assertFalse(response.data[0]["isUnread"])

        SupportGroupMessageComment.objects.create(
            author=commenter, message=read_message, text="Comment"
        )
        response = self.client.get("/api/user/messages/")
        self.assertEqual(response.status_code, 200)
        self.assertEqual(len(response.data), 1)
        self.assertEqual(response.data[0]["id"], str(read_message.id))
        self.assertEqual(response.data[0]["unreadCommentCount"], 1)
        self.assertFalse(response.data[0]["isUnread"])


class UpdateRecipientMessageActionTestCase(APITestCase):
    def test_recipient_message_modified_field_is_updated(self):
        supportgroup = SupportGroup.objects.create()
        recipient = Person.objects.create(email="recipient@agis.msgs", create_role=True)
        message = SupportGroupMessage.objects.create(
            author=recipient, supportgroup=supportgroup
        )
        qs = SupportGroupMessageRecipient.objects.filter(
            recipient=recipient, message=message
        )
        self.assertEqual(qs.count(), 0)
        update_recipient_message(message, recipient)
        self.assertEqual(qs.count(), 1)
        original_modified = qs.first().modified
        update_recipient_message(message, recipient)
        self.assertEqual(qs.count(), 1)
        self.assertTrue(qs.first().modified > original_modified)


class UserUnreadMessageCountAPITestCase(APITestCase):
    def setUp(self):
        self.group = SupportGroup.objects.create()
        self.user = Person.objects.create(
            email="user@example.com",
            create_role=True,
        )
        Membership.objects.create(
            person=self.user,
            supportgroup=self.group,
            membership_type=Membership.MEMBERSHIP_TYPE_MANAGER,
        )

    def test_unauthenticated_user_cannot_get_message_recipients(self):
        self.client.logout()
        response = self.client.get("/api/user/messages/unread_count/")
        self.assertEqual(response.status_code, 401)

    def test_authenticated_user_can_get_message_recipients(self):
        self.client.force_login(self.user.role)
        response = self.client.get("/api/user/messages/unread_count/")
        self.assertEqual(response.status_code, 200)
        self.assertIn("unreadMessageCount", response.data)


class GetUnreadMessageCountActionTestCase(APITestCase):
    def setUp(self):
        self.supportgroup = SupportGroup.objects.create()
        self.reader = Person.objects.create(email="reader@agis.msgs", create_role=True)
        self.writer = Person.objects.create(email="writer@agir.msgs", create_role=True)
        Membership.objects.create(supportgroup=self.supportgroup, person=self.reader)
        Membership.objects.create(supportgroup=self.supportgroup, person=self.writer)

    def test_group_messages_before_membership_creation_are_not_counted(self):
        supportgroup = SupportGroup.objects.create()
        writer = Person.objects.create(email="writer@group.com", create_role=True)
        new_member = Person.objects.create(
            email="new_member@group.com", create_role=True
        )

        # A message is created before the person joins the group
        message = SupportGroupMessage.objects.create(
            author=writer, supportgroup=supportgroup, text="1"
        )

        # A comment for the message is created before the person joins the group
        SupportGroupMessageComment.objects.create(
            author=writer, message=message, text="1.1"
        )
        unread_message_count = get_unread_message_count(new_member.pk)
        self.assertEqual(unread_message_count, 0)

        # The person joins the group
        Membership.objects.create(supportgroup=supportgroup, person=new_member)
        unread_message_count = get_unread_message_count(new_member.pk)
        self.assertEqual(unread_message_count, 0)

        # A second comment for the message is created after the person has joined the group
        SupportGroupMessageComment.objects.create(
            author=writer, message=message, text="1.2"
        )
        unread_message_count = get_unread_message_count(new_member.pk)
        self.assertEqual(unread_message_count, 1)

        # A second message is created after the person has joined the group
        SupportGroupMessage.objects.create(
            author=writer, supportgroup=supportgroup, text="2"
        )
        unread_message_count = get_unread_message_count(new_member.pk)
        self.assertEqual(unread_message_count, 2)

    def test_get_unread_message_count(self):
        # No messages
        unread_message_count = get_unread_message_count(self.reader.pk)
        self.assertEqual(unread_message_count, 0)

        # One unread message
        message = SupportGroupMessage.objects.create(
            author=self.writer, supportgroup=self.supportgroup, text="1"
        )
        unread_message_count = get_unread_message_count(self.reader.pk)
        self.assertEqual(unread_message_count, 1)

        # One unread message with one unread comment
        SupportGroupMessageComment.objects.create(
            author=self.writer, message=message, text="1.1"
        )
        unread_message_count = get_unread_message_count(self.reader.pk)
        self.assertEqual(unread_message_count, 2)

        # One unread message with two unread comments (one written by the recipient)
        SupportGroupMessageComment.objects.create(
            author=self.reader, message=message, text="1.2"
        )
        unread_message_count = get_unread_message_count(self.reader.pk)
        self.assertEqual(unread_message_count, 2)

        # One unread message with two unread comments
        # (one written by the recipient and one deleted)
        SupportGroupMessageComment.objects.update(
            author=self.writer, message=message, text="1.1", deleted=True
        )
        unread_message_count = get_unread_message_count(self.reader.pk)
        self.assertEqual(unread_message_count, 1)

        # One read message with no unread comments
        SupportGroupMessageRecipient.objects.create(
            recipient=self.reader, message=message
        )
        unread_message_count = get_unread_message_count(self.reader.pk)
        self.assertEqual(unread_message_count, 0)

        # One read message with one unread comment
        SupportGroupMessageComment.objects.create(
            author=self.writer, message=message, text="1.3"
        )
        unread_message_count = get_unread_message_count(self.reader.pk)
        self.assertEqual(unread_message_count, 1)

        # One read message with one unread comment and one unread message with no comments
        SupportGroupMessage.objects.create(
            author=self.writer, supportgroup=self.supportgroup, text="2"
        )
        unread_message_count = get_unread_message_count(self.reader.pk)
        self.assertEqual(unread_message_count, 2)

        # One read message with one unread comment,
        # one unread message with no comments,
        # and one unread deleted message
        SupportGroupMessage.objects.create(
            author=self.writer, supportgroup=self.supportgroup, text="3", deleted=True
        )
        unread_message_count = get_unread_message_count(self.reader.pk)
        self.assertEqual(unread_message_count, 2)

        # One read message with one unread comment,
        # one unread message with no comments,
        # one unread deleted message,
        # one unread message written by the recipient
        SupportGroupMessage.objects.create(
            author=self.reader, supportgroup=self.supportgroup, text="3", deleted=True
        )
        unread_message_count = get_unread_message_count(self.reader.pk)
        self.assertEqual(unread_message_count, 2)


class GetUnreadMessageCommentCountActionTestCase(APITestCase):
    def setUp(self):
        self.supportgroup = SupportGroup.objects.create()
        self.reader = Person.objects.create(email="reader@agis.msgs", create_role=True)
        self.writer = Person.objects.create(email="writer@agir.msgs", create_role=True)
        Membership.objects.create(supportgroup=self.supportgroup, person=self.writer)
        self.message = SupportGroupMessage.objects.create(
            author=self.writer, supportgroup=self.supportgroup, text="1"
        )

    def test_comments_before_membership_creation_are_not_counted(self):
        # A comment for the message is created before the person joins the group
        SupportGroupMessageComment.objects.create(
            author=self.writer, message=self.message, text="1.1"
        )
        unread_comment_count = get_message_unread_comment_count(
            self.reader.pk, self.message.pk
        )
        self.assertEqual(unread_comment_count, 0)

        # The person joins the group
        Membership.objects.create(supportgroup=self.supportgroup, person=self.reader)
        unread_comment_count = get_message_unread_comment_count(
            self.reader.pk, self.message.pk
        )
        self.assertEqual(unread_comment_count, 0)

        # A second comment for the message is created after the person has joined the group
        SupportGroupMessageComment.objects.create(
            author=self.writer, message=self.message, text="1.2"
        )
        unread_comment_count = get_message_unread_comment_count(
            self.reader.pk, self.message.pk
        )
        self.assertEqual(unread_comment_count, 1)

        # The message and its comment are read
        SupportGroupMessageRecipient.objects.create(
            recipient=self.reader, message=self.message
        )
        unread_comment_count = get_message_unread_comment_count(
            self.reader.pk, self.message.pk
        )
        self.assertEqual(unread_comment_count, 0)

        # A third and fourth comment for the message is created
        SupportGroupMessageComment.objects.create(
            author=self.writer, message=self.message, text="1.3"
        )
        SupportGroupMessageComment.objects.create(
            author=self.writer, message=self.message, text="1.4"
        )
        unread_comment_count = get_message_unread_comment_count(
            self.reader.pk, self.message.pk
        )
        self.assertEqual(unread_comment_count, 2)<|MERGE_RESOLUTION|>--- conflicted
+++ resolved
@@ -83,25 +83,32 @@
 class UserMessagesAPITestCase(APITestCase):
     def setUp(self):
         self.group = SupportGroup.objects.create()
-<<<<<<< HEAD
-        self.user = Person.objects.create(email="user@example.com", create_role=True,)
-        self.user_follower = Person.objects.create(email="member@example.com", create_role=True,)
-        self.user_referent = Person.objects.create(email="referent@example.com", create_role=True,)
-        self.user_no_group = Person.objects.create(email="user_no_group@example.com", create_role=True,)
-
-=======
         self.user = Person.objects.create(
             email="user@example.com",
             create_role=True,
         )
->>>>>>> a6d437e8
+        self.user_follower = Person.objects.create(
+            email="member@example.com",
+            create_role=True,
+        )
+        self.user_referent = Person.objects.create(
+            email="referent@example.com",
+            create_role=True,
+        )
+        self.user_no_group = Person.objects.create(
+            email="user_no_group@example.com",
+            create_role=True,
+        )
+
         self.first_message = SupportGroupMessage.objects.create(
             author=self.user, supportgroup=self.group, text="First message"
         )
         self.private_message = SupportGroupMessage.objects.create(
-            author=self.user_no_group, supportgroup=self.group, text="Private message",
+            author=self.user_no_group,
+            supportgroup=self.group,
+            text="Private message",
             message_type=SupportGroupMessage.MESSAGE_TYPE_ORGANIZATION,
-            required_membership_type=Membership.MEMBERSHIP_TYPE_REFERENT
+            required_membership_type=Membership.MEMBERSHIP_TYPE_REFERENT,
         )
         Membership.objects.create(
             person=self.user_follower,
