--- conflicted
+++ resolved
@@ -14,12 +14,9 @@
 import MessageCard from "@agir/front/genericComponents/MessageCard";
 
 import MessageThreadMenu from "./MessageThreadMenu";
-<<<<<<< HEAD
 import { RawFeatherIcon } from "@agir/front/genericComponents/FeatherIcon";
 import { switchMessageMuted, getGroupEndpoint } from "@agir/groups/api.js";
-=======
 import { routeConfig } from "@agir/front/app/routes.config";
->>>>>>> 12bfe844
 
 const StyledContent = styled.article`
   height: 100%;
@@ -142,7 +139,6 @@
     onDeleteComment,
     writeNewMessage,
     notificationSettingLink,
-    onSend,
   } = props;
 
   const [scrollableRef, bottomRef] = useAutoScrollToBottom(
@@ -188,7 +184,6 @@
         onSelect={onSelect}
         writeNewMessage={writeNewMessage}
       />
-<<<<<<< HEAD
       <div style={{ display: "flex", flexDirection: "column" }}>
         {!!selectedMessage && (
           <BlockMuteMessage isActive={isActive}>
@@ -200,7 +195,7 @@
         )}
         <StyledContent ref={scrollableRef}>
           <PageFadeIn ready={selectedMessagePk && selectedMessage}>
-            {!!selectedMessage && (
+            {selectedMessage && (
               <MessageCard
                 autoScrollOnComment
                 isLoading={isLoading}
@@ -227,36 +222,6 @@
           </PageFadeIn>
         </StyledContent>
       </div>
-=======
-      <StyledContent ref={scrollableRef}>
-        <PageFadeIn ready={selectedMessagePk && selectedMessage}>
-          {selectedMessage && (
-            <MessageCard
-              autoScrollOnComment
-              isLoading={isLoading}
-              user={user}
-              message={selectedMessage}
-              comments={selectedMessage.comments}
-              onEdit={onEdit}
-              onComment={onComment}
-              onReport={onReport}
-              onDelete={onDelete}
-              onReportComment={onReportComment}
-              onDeleteComment={onDeleteComment}
-              isManager={selectedMessage.group.isManager}
-              groupURL={routeConfig.groupDetails.getLink({
-                groupPk: selectedMessage.group.id,
-              })}
-            />
-          )}
-          <span
-            style={{ width: 1, height: 0 }}
-            aria-hidden={true}
-            ref={bottomRef}
-          />
-        </PageFadeIn>
-      </StyledContent>
->>>>>>> 12bfe844
     </StyledList>
   );
 };
@@ -277,7 +242,6 @@
     onDeleteComment,
     writeNewMessage,
     notificationSettingLink,
-    onSend,
   } = props;
 
   const [scrollableRef, bottomRef] = useAutoScrollToBottom(
