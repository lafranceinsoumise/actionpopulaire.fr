--- conflicted
+++ resolved
@@ -13,13 +13,11 @@
 
 import MessageCard from "@agir/front/genericComponents/MessageCard";
 import MessageThreadMenu from "./MessageThreadMenu";
-import { RawFeatherIcon } from "@agir/front/genericComponents/FeatherIcon";
 import {
   updateMessageNotification,
   getGroupEndpoint,
 } from "@agir/groups/api.js";
 import { routeConfig } from "@agir/front/app/routes.config";
-import ListUsers from "./ListUsers";
 
 const StyledContent = styled.article`
   height: 100%;
@@ -69,24 +67,6 @@
   }
 `;
 
-<<<<<<< HEAD
-const BlockMuteMessage = styled.div`
-  height: 56px;
-  display: flex;
-  flex-direction: column;
-  align-items: end;
-  justify-content: center;
-  padding-right: 10px;
-  ${({ isMuted }) => !isMuted && `color: red;`}
-
-  ${RawFeatherIcon}:hover {
-    cursor: pointer;
-    color: ${style.primary500};
-  }
-`;
-
-=======
->>>>>>> cdc77c2d
 const useAutoScrollToBottom = (commentLength = 0, messageId) => {
   const scrollableRef = useRef(null);
   const bottomRef = useRef(null);
@@ -147,7 +127,6 @@
     selectedMessagePk
   );
 
-<<<<<<< HEAD
   const sendToast = useToast();
 
   const { data: isMuted, mutate } = useSWR(
@@ -169,11 +148,9 @@
     const type = data ? "SUCCESS" : "INFO";
     sendToast(text, type, { autoClose: true });
   };
-=======
   const groupURL = routeConfig.groupDetails.getLink({
     groupPk: selectedMessage?.group.id,
   });
->>>>>>> cdc77c2d
 
   useEffect(() => {
     // Auto-select first message on desktop
@@ -195,14 +172,6 @@
       />
       <PageFadeIn ready={selectedMessagePk && selectedMessage}>
         {!!selectedMessage && (
-<<<<<<< HEAD
-          <BlockMuteMessage isMuted={isMuted}>
-            <RawFeatherIcon
-              name={`bell${!isMuted ? "-off" : ""}`}
-              onClick={switchNotificationMessage}
-            />
-          </BlockMuteMessage>
-=======
           <MessageCard
             autoScrollOnComment
             isLoading={isLoading}
@@ -218,7 +187,6 @@
             isManager={selectedMessage.group.isManager}
             groupURL={groupURL}
           />
->>>>>>> cdc77c2d
         )}
         <span
           style={{ width: 1, height: 0 }}
