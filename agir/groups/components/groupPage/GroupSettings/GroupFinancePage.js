<<<<<<< HEAD
import React, { useState, useEffect, useMemo } from "react";
=======
import PropTypes from "prop-types";
import React, { useState, useEffect, useCallback } from "react";
import styled from "styled-components";

import style from "@agir/front/genericComponents/_variables.scss";
>>>>>>> 5c023937

import Button from "@agir/front/genericComponents/Button";
import ShareLink from "@agir/front/genericComponents/ShareLink.js";
import Spacer from "@agir/front/genericComponents/Spacer.js";
import HeaderPanel from "./HeaderPanel";

import { StyledTitle } from "./styledComponents.js";

import { getFinance } from "@agir/groups/groupPage/api.js";
import { useGroup } from "@agir/groups/groupPage/hooks/group.js";

const [GROUP_IS_2022, GROUP_LFI] = ["équipe", "groupe"];

const Buttons = styled.div`
  display: grid;
  grid-template-columns: auto auto;
  grid-gap: 0.5rem;

  @media (max-width: ${style.collapse}px) {
    grid-template-columns: 1fr;
  }

  ${Button} {
    margin: 0;
    justify-content: center;
  }
`;

const GroupFinancePage = (props) => {
  const { onBack, illustration, groupPk } = props;

  const [donation, setDonation] = useState(0);

  const group = useGroup(groupPk);
  const is2022 = useMemo(() => group?.is2022, [group]);

  const getFinanceAPI = useCallback(async (groupPk) => {
    const res = await getFinance(groupPk);
    setDonation(res.data.donation);
  }, []);

  useEffect(() => {
    groupPk && getFinanceAPI(groupPk);
  }, [groupPk, getFinanceAPI]);

  return (
    <>
      <HeaderPanel onBack={onBack} illustration={illustration} />

      <StyledTitle>
        Dons alloués aux personnes de mon
        {" " + (is2022 ? GROUP_IS_2022 : GROUP_LFI)}
      </StyledTitle>

      <Spacer size="1rem" />

      <span style={{ fontSize: "2rem" }}>{donation} €</span>

      <Spacer size="1rem" />

      <div>
        {!donation && (
          <>
            Personne n'a encore alloué de dons à vos actions.
            <br />
          </>
        )}
        Vous pouvez allouer des dons à vos actions sur la{" "}
        <a href="/dons/">page de dons</a>.
        <Spacer size="0.5rem" />
        Vous pouvez déjà créer une demande, mais vous ne pourrez la faire
        valider que lorsque votre allocation sera suffisante.
      </div>

      <Spacer size="1rem" />
      <Buttons>
        <Button as="a" href={group?.routes?.donations}>
          Allouer un don
        </Button>
        {group?.routes?.createSpendingRequest && (
          <Button as="a" href={group.routes.createSpendingRequest} $wrap>
            Je crée une demande de dépense
          </Button>
        )}
      </Buttons>

      <Spacer size="1rem" />

      <StyledTitle>
        Solliciter des dons pour mon
        {" " + (is2022 ? GROUP_IS_2022 : GROUP_LFI)}
      </StyledTitle>

      <span>
        Partagez ce lien pour solliciter des dons pour votre
        {" " + (is2022 ? GROUP_IS_2022 : GROUP_LFI) + " "} :
      </span>

      <ShareLink
        color="primary"
        label="Copier le lien"
        url={group?.routes?.donations}
      />
    </>
  );
};
GroupFinancePage.propTypes = {
  onBack: PropTypes.func,
  illustration: PropTypes.string,
  groupPk: PropTypes.string,
};
export default GroupFinancePage;<|MERGE_RESOLUTION|>--- conflicted
+++ resolved
@@ -1,12 +1,9 @@
-<<<<<<< HEAD
 import React, { useState, useEffect, useMemo } from "react";
-=======
 import PropTypes from "prop-types";
 import React, { useState, useEffect, useCallback } from "react";
 import styled from "styled-components";
 
 import style from "@agir/front/genericComponents/_variables.scss";
->>>>>>> 5c023937
 
 import Button from "@agir/front/genericComponents/Button";
 import ShareLink from "@agir/front/genericComponents/ShareLink.js";
