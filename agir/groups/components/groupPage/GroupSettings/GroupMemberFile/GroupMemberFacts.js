import PropTypes from "prop-types";
import React from "react";
import styled from "styled-components";

const StyledList = styled.ul`
  padding: 0;
  margin: 0;
  list-style-position: inside;

  h4 {
    font-size: 1rem;
    margin: 0;
    line-height: 1.5;
    font-weight: 600;
    padding-bottom: 0.5rem;
  }

  li::marker {
    color: ${(props) => props.theme.primary500};
  }
`;

const GroupMemberFacts = (props) => {
  const { isPoliticalSupport, isLiaison, hasGroupNotifications } = props;

  return [isPoliticalSupport, hasGroupNotifications, isLiaison].some(
    (i) => typeof i === "boolean"
  ) ? (
    <StyledList>
      <h4>À propos</h4>
      <li>
        {isPoliticalSupport
          ? "Soutien politique de la France insoumise"
          : "N’est pas encore soutien politique de la France insoumise"}
      </li>
      <li>
        {hasGroupNotifications
          ? "Est abonné·e à l’actualité de votre groupe"
          : "N'est pas abonné·e à l’actualité de votre groupe"}
      </li>
      {isLiaison && <li>Correspondant·e de son immeuble</li>}
    </StyledList>
  ) : null;
};

GroupMemberFacts.propTypes = {
<<<<<<< HEAD
  isPoliticalSupport: PropTypes.bool.isRequired,
  isLiaison: PropTypes.bool.isRequired,
  hasGroupNotifications: PropTypes.bool.isRequired,
=======
  is2022: PropTypes.bool,
  isLiaison: PropTypes.bool,
  hasGroupNotifications: PropTypes.bool,
>>>>>>> 23b568b1
};

export default GroupMemberFacts;<|MERGE_RESOLUTION|>--- conflicted
+++ resolved
@@ -44,15 +44,9 @@
 };
 
 GroupMemberFacts.propTypes = {
-<<<<<<< HEAD
-  isPoliticalSupport: PropTypes.bool.isRequired,
-  isLiaison: PropTypes.bool.isRequired,
-  hasGroupNotifications: PropTypes.bool.isRequired,
-=======
-  is2022: PropTypes.bool,
+  isPoliticalSupport: PropTypes.bool,
   isLiaison: PropTypes.bool,
   hasGroupNotifications: PropTypes.bool,
->>>>>>> 23b568b1
 };
 
 export default GroupMemberFacts;