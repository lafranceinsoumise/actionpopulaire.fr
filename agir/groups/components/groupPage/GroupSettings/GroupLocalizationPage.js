import React, { useState, useEffect, useCallback } from "react";
import useSWR from "swr";

import { useToast } from "@agir/front/globalContext/hooks.js";

import Button from "@agir/front/genericComponents/Button";
import Spacer from "@agir/front/genericComponents/Spacer.js";
import Map from "@agir/carte/common/Map";
import HeaderPanel from "./HeaderPanel";
import BackButton from "@agir/front/genericComponents/ObjectManagement/BackButton.js";
import LocationField from "@agir/front/formComponents/LocationField.js";

import { StyledTitle } from "./styledComponents.js";
import style from "@agir/front/genericComponents/_variables.scss";
import styled from "styled-components";

import {
  updateGroup,
  getGroupPageEndpoint,
} from "@agir/groups/groupPage/api.js";

const StyledMap = styled(Map)`
  height: 208px;
`;

const StyledMapConfig = styled(Map)`
  height: calc(100vh - 230px);

  @media (min-width: ${style.collapse}px) {
    height: 400px;
  }
`;

const GroupLocalizationPage = (props) => {
  const { onBack, illustration, groupPk } = props;
  const sendToast = useToast();
  const [formLocation, setFormLocation] = useState({});
  const [config, setConfig] = useState(null);
  const [errors, setErrors] = useState({});
  const [isLoading, setIsLoading] = useState(true);

  const { data: group, mutate } = useSWR(
    getGroupPageEndpoint("getGroup", { groupPk })
  );

  const handleInputChange = useCallback((_, name, value) => {
    setFormLocation((formLocation) => ({ ...formLocation, [name]: value }));
  }, []);

  const handleSubmit = useCallback(
    async (e) => {
      e.preventDefault();

      setErrors({});
      setIsLoading(true);
      const res = await updateGroup(groupPk, { location: formLocation });
      setIsLoading(false);
      if (!!res.error) {
        setErrors(res.error?.location);
        return;
      }
      sendToast("Informations mises à jour", "SUCCESS", { autoClose: true });
      mutate((group) => {
        return { ...group, ...res.data };
      });
    },
    [formLocation]
  );

  useEffect(() => {
    setIsLoading(false);
    setFormLocation({
      name: group?.location.name,
      address1: group?.location.address1,
      address2: group?.location.address2,
      zip: group?.location.zip,
      city: group?.location.city,
      country: group?.location.country,
    });
  }, [group]);

  if (config) {
    return (
      <>
        <BackButton
          onClick={() => {
            setConfig(false);
          }}
        />
        <StyledTitle>Personnaliser la localisation</StyledTitle>

        <Spacer size="1rem" />
        <StyledMapConfig center={[-97.14704, 49.8844]} />

        <Spacer size="2rem" />
        <div style={{ display: "flex", justifyContent: "center" }}>
          <Button color="secondary" $wrap disabled={isLoading}>
            Enregistrer les informations
          </Button>
        </div>
      </>
    );
  }

  return (
    <form onSubmit={handleSubmit}>
      <HeaderPanel onBack={onBack} illustration={illustration} />
      <StyledTitle>Localisation</StyledTitle>
      <Spacer size="1rem" />
      <StyledMap center={[-97.14704, 49.8844]} />
      <Spacer size="0.5rem" />
      {/* <Button small $wrap onClick={() => setConfig(true)}>
        Personnaliser la localisation sur la carte
      </Button> */}
      <Button as="a" small $wrap href={group?.routes?.geolocate}>
        Personnaliser la localisation sur la carte
      </Button>
      <Spacer size="1rem" />

      <span>
        Si vous ne souhaitez pas rendre votre adresse personnelle publique,
        indiquez un endroit à proximité (café, mairie...)
        <Spacer size="0.5rem" />
        <strong>
          Merci d'indiquer une adresse précise avec numéro de rue, sans quoi
          {" " + (group.is2022 ? "l'équipe" : "le groupe") + " "} n'apparaîtra
          pas sur la carte.
        </strong>
      </span>

      <Spacer size="1rem" />

      <LocationField
        name="location"
        location={formLocation}
        onChange={handleInputChange}
        error={errors && errors.location}
        required
      />

      <Spacer size="2rem" />
<<<<<<< HEAD
      <Button color="secondary" $wrap disabled={isLoading}>
        Enregistrer les informations
=======
      <Button color="secondary" $wrap>
        Enregistrer
>>>>>>> 5c023937
      </Button>

      {/* <hr />
      <Spacer size="1rem" />
      <a href="#" style={{ color: style.redNSP }}>
        Supprimer la localisation (déconseillé)
      </a> */}
    </form>
  );
};

export default GroupLocalizationPage;<|MERGE_RESOLUTION|>--- conflicted
+++ resolved
@@ -139,13 +139,8 @@
       />
 
       <Spacer size="2rem" />
-<<<<<<< HEAD
       <Button color="secondary" $wrap disabled={isLoading}>
-        Enregistrer les informations
-=======
-      <Button color="secondary" $wrap>
         Enregistrer
->>>>>>> 5c023937
       </Button>
 
       {/* <hr />
