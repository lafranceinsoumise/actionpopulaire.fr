--- conflicted
+++ resolved
@@ -4,21 +4,6 @@
 import GroupList from "./GroupList";
 import GroupCard from "@agir/groups/groupComponents/GroupCard";
 
-<<<<<<< HEAD
-import style from "@agir/front/genericComponents/_variables.scss";
-import styled from "styled-components";
-
-const StyledContainer = styled.div`
-  padding-bottom: 64px;
-
-  @media (max-width: ${style.collapse}px) {
-    padding-left: 1.5rem;
-    padding-right: 1.5rem;
-  }
-`;
-
-=======
->>>>>>> 32f6e9cc
 const GroupsPage = ({ groups }) => {
   const [joined, followed] = useMemo(() => {
     if (!Array.isArray(groups)) {
