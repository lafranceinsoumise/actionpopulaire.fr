--- conflicted
+++ resolved
@@ -224,7 +224,6 @@
                 a.meta["changed_data"], ["name", "contact_name", "description"]
             )
 
-<<<<<<< HEAD
     def test_send_membership_transfer_notifications_to_transferred_members(self):
         original_group = SupportGroup.objects.create(
             name="Mon événement",
@@ -349,16 +348,6 @@
         self, geocode_element
     ):
         supportgroup = self.group
-=======
-    def test_create_accepted_invitation_member_activity(self):
-        supportgroup = self.group
-
-        new_member = Person.objects.create_insoumise("invited@group.member")
-        new_membership = Membership.objects.create(
-            supportgroup=supportgroup, person=new_member
-        )
-
->>>>>>> 18b2c089
         managers_filter = (
             Q(membership_type__gte=Membership.MEMBERSHIP_TYPE_MANAGER)
         ) & Q(notifications_enabled=True)
@@ -366,7 +355,6 @@
         managing_membership_recipients = [
             membership.person for membership in managing_membership
         ]
-<<<<<<< HEAD
         old_activity_count = Activity.objects.filter(
             type=Activity.TYPE_WAITING_LOCATION_GROUP,
             recipient__in=managing_membership_recipients,
@@ -383,28 +371,10 @@
             type=Activity.TYPE_WAITING_LOCATION_GROUP,
             recipient__in=managing_membership_recipients,
             supportgroup=supportgroup,
-=======
-
-        old_activity_count = Activity.objects.filter(
-            type=Activity.TYPE_ACCEPTED_INVITATION_MEMBER,
-            recipient__in=managing_membership_recipients,
-            supportgroup=supportgroup,
-            individual=new_member,
-        ).count()
-
-        tasks.create_accepted_invitation_member_activity(new_membership.pk)
-
-        new_activity_count = Activity.objects.filter(
-            type=Activity.TYPE_ACCEPTED_INVITATION_MEMBER,
-            recipient__in=managing_membership_recipients,
-            supportgroup=supportgroup,
-            individual=new_member,
->>>>>>> 18b2c089
         ).count()
 
         self.assertEqual(
             new_activity_count, old_activity_count + managing_membership.count()
-<<<<<<< HEAD
         )
 
     @patch(
@@ -441,6 +411,39 @@
         ).count()
 
         self.assertEqual(new_activity_count, old_activity_count)
-=======
-        )
->>>>>>> 18b2c089
+
+    def test_create_accepted_invitation_member_activity(self):
+        supportgroup = self.group
+
+        new_member = Person.objects.create_insoumise("invited@group.member")
+        new_membership = Membership.objects.create(
+            supportgroup=supportgroup, person=new_member
+        )
+
+        managers_filter = (
+            Q(membership_type__gte=Membership.MEMBERSHIP_TYPE_MANAGER)
+        ) & Q(notifications_enabled=True)
+        managing_membership = supportgroup.memberships.filter(managers_filter)
+        managing_membership_recipients = [
+            membership.person for membership in managing_membership
+        ]
+
+        old_activity_count = Activity.objects.filter(
+            type=Activity.TYPE_ACCEPTED_INVITATION_MEMBER,
+            recipient__in=managing_membership_recipients,
+            supportgroup=supportgroup,
+            individual=new_member,
+        ).count()
+
+        tasks.create_accepted_invitation_member_activity(new_membership.pk)
+
+        new_activity_count = Activity.objects.filter(
+            type=Activity.TYPE_ACCEPTED_INVITATION_MEMBER,
+            recipient__in=managing_membership_recipients,
+            supportgroup=supportgroup,
+            individual=new_member,
+        ).count()
+
+        self.assertEqual(
+            new_activity_count, old_activity_count + managing_membership.count()
+        )