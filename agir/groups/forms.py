from django.urls import reverse_lazy
from crispy_forms.helper import FormHelper
from crispy_forms.layout import Submit, Row, Field
from django import forms
from django.core.exceptions import ValidationError
from django.db import transaction
from django.db.models import Exists, OuterRef
from django.utils.html import format_html
from django.utils.translation import ugettext_lazy as _
from functools import reduce
from operator import or_

from agir.groups.models import (
    SupportGroup,
    Membership,
    SupportGroupSubtype,
    TransferOperation,
)
from agir.groups.tasks import (
    send_support_group_changed_notification,
    send_support_group_creation_notification,
    send_external_join_confirmation,
    invite_to_group,
    create_group_creation_confirmation_activity,
)
from agir.groups.actions.transfer import (
    send_membership_transfer_email_notifications,
    create_transfer_membership_activities,
)
from agir.lib.form_components import *
from agir.lib.form_fields import RemoteSelectizeWidget
from agir.lib.form_mixins import (
    LocationFormMixin,
    ContactFormMixin,
    GeocodingBaseForm,
    SearchByZipCodeFormBase,
    ImageFormMixin,
)
from agir.lib.tasks import geocode_support_group
from agir.people.models import Person

__all__ = [
    "SupportGroupForm",
    "AddReferentForm",
    "AddManagerForm",
    "InvitationForm",
    "GroupGeocodingForm",
    "SearchGroupForm",
    "TransferGroupMembersForm",
]


class SupportGroupForm(
    LocationFormMixin, ContactFormMixin, ImageFormMixin, forms.ModelForm
):
    geocoding_task = geocode_support_group

    image_field = "image"

    subtypes = forms.ModelMultipleChoiceField(
        queryset=SupportGroupSubtype.objects.filter(
            visibility=SupportGroupSubtype.VISIBILITY_ALL
        ),
        to_field_name="label",
    )

    def __init__(self, *args, person, **kwargs):
        super(SupportGroupForm, self).__init__(*args, **kwargs)

        self.person = person
        self.is_creation = self.instance._state.adding
        excluded_fields = set()

        self.helper = FormHelper()
        self.helper.form_method = "POST"
        self.helper.add_input(Submit("submit", "Sauvegarder et publier"))

        # do not allow random organizers to modify HTML
        if self.instance.allow_html:
            del self.fields["description"]
            description_field = []
        else:
            description_field = [Row(FullCol("description"))]

        if not self.is_creation:
            del self.fields["type"]
            del self.fields["subtypes"]

            excluded_fields = reduce(
                or_,
                (
                    set(subtype.config.get("excluded_fields", []))
                    for subtype in self.instance.subtypes.all()
                ),
                set(),
            )

            if "image" in excluded_fields:
                excluded_fields.add("image_accept_license")

            for f in excluded_fields & set(self.fields):
                del self.fields[f]

        self.helper.layout = Layout(
            Row(FullCol("name")),
            Row(FullCol("image")),
            Row(FullCol("image_accept_license")),
            Section(
                _("Informations de contact"),
                Row(Div("contact_name", css_class="col-md-12")),
                Row(
                    HalfCol("contact_email", css_class="col-md-6"),
                    HalfCol(
                        "contact_phone", "contact_hide_phone", css_class="col-md-6"
                    ),
                ),
            ),
            Section(
                _("Lieu"),
                Row(
                    HTML(
                        "<p><b>Merci d'indiquer une adresse précise avec numéro de rue, sans quoi le groupe"
                        " n'apparaîtra pas sur la carte.</b>"
                        " Si les réunions se déroulent chez vous et que vous ne souhaitez pas rendre cette adresse"
                        " publique, vous pouvez indiquer un endroit à proximité, comme un café, ou votre mairie."
                    ),
                    css_class="col-xs-12",
                ),
                Row(FullCol("location_name")),
                Row(
                    FullCol(
                        Field("location_address1", placeholder=_("1ère ligne")),
                        Field("location_address2", placeholder=_("2ème ligne")),
                    )
                ),
                Row(
                    Div("location_zip", css_class="col-md-4"),
                    Div("location_city", css_class="col-md-8"),
                ),
                Row(FullCol("location_country")),
            ),
            *description_field,
        )

        remove_excluded_field_from_layout(self.helper.layout, excluded_fields)

    def save(self, commit=True):
        res = super().save(commit=commit)

        if commit:
            self.schedule_tasks()

        return res

    def _save_m2m(self):
        super()._save_m2m()
        if self.is_creation:
            self.membership = Membership.objects.create(
                person=self.person,
                supportgroup=self.instance,
                membership_type=Membership.MEMBERSHIP_TYPE_REFERENT,
            )

    def schedule_tasks(self):
        super().schedule_tasks()

        # if it's a new group creation, send the confirmation notification and geolocate it
        if self.is_creation:
            # membership attribute created by _save_m2m
            send_support_group_creation_notification.delay(self.membership.pk)
            create_group_creation_confirmation_activity.delay(self.membership.pk)
        else:
            # send changes notification
            if self.changed_data:
                send_support_group_changed_notification.delay(
                    self.instance.pk, self.changed_data
                )

    class Meta:
        model = SupportGroup
        fields = (
            "name",
            "image",
            "type",
            "subtypes",
            "contact_name",
            "contact_email",
            "contact_phone",
            "contact_hide_phone",
            "location_name",
            "location_address1",
            "location_address2",
            "location_city",
            "location_zip",
            "location_country",
            "description",
        )


class MembershipChoiceField(forms.ModelChoiceField):
    def label_from_instance(self, obj):
        return str(obj.person)


class MembershipMultipleChoiceField(forms.ModelMultipleChoiceField):
    def label_from_instance(self, obj):
        return str(obj.person)


class SupportGroupChoiceField(forms.ModelChoiceField):
    def label_from_instance(self, obj):
        return str(obj)


class AddReferentForm(forms.Form):
    form = forms.CharField(initial="add_referent_form", widget=forms.HiddenInput())
    referent = MembershipChoiceField(
        queryset=Membership.objects.filter(
            membership_type__lt=Membership.MEMBERSHIP_TYPE_REFERENT
        ),
        label=_("Second animateur"),
    )

    def __init__(self, support_group, *args, **kwargs):
        super().__init__(*args, **kwargs)

        referent_candidates = self.fields["referent"].queryset.filter(
            supportgroup=support_group
        )

        if support_group.is_2022:
            # Filter out group members that are already referent or manager of another nsp group
            referent_candidates = referent_candidates.annotate(
                already_referent=Exists(
                    SupportGroup.objects.active().filter(
                        type__in=[id for id, _ in SupportGroup.TYPE_NSP_CHOICES],
                        memberships__person_id=OuterRef("person_id"),
                        memberships__membership_type__gte=Membership.MEMBERSHIP_TYPE_MANAGER,
                    )
                )
            ).filter(already_referent=False)

        self.fields["referent"].queryset = referent_candidates

        self.helper = FormHelper()
        self.helper.add_input(Submit("submit", _("Signaler comme second animateur")))

    def perform(self):
        membership = self.cleaned_data["referent"]

        membership.membership_type = Membership.MEMBERSHIP_TYPE_REFERENT
        membership.save()

        return {"email": membership.person.email}


class AddManagerForm(forms.Form):
    form = forms.CharField(initial="add_manager_form", widget=forms.HiddenInput())
    manager = MembershipChoiceField(
        queryset=Membership.objects.filter(
            membership_type__lt=Membership.MEMBERSHIP_TYPE_MANAGER
        ),
        label=False,
    )

    def __init__(self, support_group, *args, **kwargs):
        super().__init__(*args, **kwargs)
        self.support_group = support_group

        manager_candidates = self.fields["manager"].queryset.filter(
            supportgroup=support_group
        )

        if support_group.is_2022:
            # Filter out group members that are already referent or manager of another nsp group
            manager_candidates = manager_candidates.annotate(
                already_manager=Exists(
                    SupportGroup.objects.active().filter(
                        type__in=[id for id, _ in SupportGroup.TYPE_NSP_CHOICES],
                        memberships__person_id=OuterRef("person_id"),
                        memberships__membership_type__gte=Membership.MEMBERSHIP_TYPE_MANAGER,
                    )
                )
            ).filter(already_manager=False)

        self.fields["manager"].queryset = manager_candidates
        self.helper = FormHelper()
        self.helper.add_input(Submit("submit", _("Ajouter comme membre gestionnaire")))

    def perform(self):
        membership = self.cleaned_data["manager"]

        membership.membership_type = max(
            membership.membership_type, Membership.MEMBERSHIP_TYPE_MANAGER
        )
        membership.save()

        return {"email": membership.person.email}


class InvitationForm(forms.Form):
    form = forms.CharField(initial="invitation_form", widget=forms.HiddenInput())
    email = forms.EmailField(label="L'adresse email de la personne à inviter")

    def __init__(self, *args, group, inviter, **kwargs):
        super().__init__(*args, **kwargs)
        self.group = group
        self.inviter = inviter

        self.helper = FormHelper()
        self.helper.add_input(Submit("submit", _("Inviter")))

    def clean_email(self):
        try:
            p = Person.objects.get_by_natural_key(self.cleaned_data["email"])
            Membership.objects.get(supportgroup=self.group, person=p)
        except (Person.DoesNotExist, Membership.DoesNotExist):
            pass
        else:
            raise ValidationError("Cette personne fait déjà partie de votre groupe !")

        return self.cleaned_data["email"]

    def perform(self):
        invite_to_group.delay(
            str(self.group.id), self.cleaned_data["email"], str(self.inviter.id)
        )
        return {"email": self.cleaned_data["email"]}


class GroupGeocodingForm(GeocodingBaseForm):
    geocoding_task = geocode_support_group
    messages = {
        "use_geocoding": _(
            "La localisation de votre groupe sur la carte va être réinitialisée à partir de son adresse."
            " Patientez quelques minutes pour voir la nouvelle localisation apparaître."
        ),
        "coordinates_updated": _(
            "La localisation de votre groupe a été correctement mise à jour. Patientez quelques"
            " minutes pour la voir apparaître sur la carte."
        ),
    }

    class Meta:
        model = SupportGroup
        fields = ("coordinates",)


class SearchGroupForm(SearchByZipCodeFormBase):
    pass


class ExternalJoinForm(forms.Form):
    email = forms.EmailField()

    def send_confirmation_email(self, event):
        send_external_join_confirmation.delay(event.pk, **self.cleaned_data)


class InvitationWithSubscriptionConfirmationForm(forms.Form):
    location_zip = forms.CharField(
        label="Mon code postal",
        required=True,
        help_text=_(
            "Votre code postal nous permet de savoir dans quelle ville vous habitez, pour pouvoir vous proposer"
            " des informations locales."
        ),
    )

    join_support_group = forms.BooleanField(
        label=_("Je souhaite rejoindre le groupe d'action qui m'a invité"),
        help_text=_(
            "Vous pouvez aussi rejoindre la France insoumise sans rejoindre aucun groupe d'action en particulier."
        ),
        required=False,
        initial=True,
    )

    subscribed = forms.BooleanField(
        label="Je souhaite être tenu au courant de l'actualité de la France insoumise",
        required=False,
        help_text=_(
            "Si vous le souhaitez, nous pouvons vous envoyer notre lettre d'information hebdomadaire, et des"
            " informations locales."
        ),
    )

    def __init__(self, *args, email, group, **kwargs):
        super().__init__(*args, **kwargs)
        self.email = email
        self.group = group

        if group is None:
            del self.fields["join_support_group"]

        self.helper = FormHelper()
        self.helper.add_input(Submit("submit", _("Confirmer")))

    def save(self):
        cleaned_data = self.cleaned_data
        p = Person.objects.create_insoumise(
            email=self.email,
            subscribed=cleaned_data["subscribed"],
            subscribed_sms=cleaned_data["subscribed"],
            location_zip=cleaned_data["location_zip"],
            location_country="FR",
        )

        if cleaned_data.get("join_support_group"):
            Membership.objects.create(person=p, supportgroup=self.group)

        return p


class TransferGroupMembersForm(forms.Form):
    target_group = SupportGroupChoiceField(
        queryset=SupportGroup.objects.active(),
        label=_("Groupe de destination"),
        required=True,
        help_text="Le nouveau groupe doit avoir déjà été créé pour pouvoir y transférer une partie de vos membres.",
    )
    members = MembershipMultipleChoiceField(
        queryset=Membership.objects.all(),
        label=_("Membres à transférer"),
        required=True,
        widget=forms.CheckboxSelectMultiple,
        help_text="Les membres sélectionnés seront transférés dans le groupe de destination. Ses animateur·ices et les membres transférés recevront alors un e-mail de confirmation. Cette action est irréversible.",
    )

    def __init__(self, manager, former_group, *args, **kwargs):
        super().__init__(*args, **kwargs)

<<<<<<< HEAD
        self.former_group = former_group
        self.manager = manager
=======
        self.person = person
        self.supportgroup = supportgroup
>>>>>>> 77c6f4e3

        supportgroup_members = Membership.objects.filter(
            supportgroup=former_group
        ).exclude(person=manager)

        self.fields["members"].queryset = self.fields[
            "members"
        ].queryset = supportgroup_members

        base_query = {"exclude": former_group.pk}

        if former_group.is_2022:
            base_query["is_2022"] = 1
            self.fields[
                "target_group"
            ].help_text = "Le nouveau groupe doit avoir déjà été créé par quelqu'un d'autre pour pouvoir y transférer une partie de vos membres."
        else:
            base_query["is_insoumise"] = 1

        self.fields["target_group"].widget = RemoteSelectizeWidget(
            api_url=reverse_lazy("api_search_group"),
            label_field="name",
            value_field="id",
            base_query=base_query,
        )

        self.helper = FormHelper()
        self.helper.add_input(Submit("submit", _("Valider le transfert")))

    def save(self):
        cleaned_data = self.cleaned_data
        target_group = cleaned_data["target_group"]
        memberships = cleaned_data["members"]

        with transaction.atomic():
            transfer_operation = TransferOperation.objects.create(
                former_group=self.former_group,
                new_group=target_group,
                manager=self.manager,
            )
            transfer_operation.members.add(*(m.person for m in memberships))

            for membership in memberships:
                Membership.objects.update_or_create(
                    person=membership.person, supportgroup=target_group
                )
                membership.delete()

<<<<<<< HEAD
        send_membership_transfer_notifications.delay(
            self.former_group.pk,
=======
        send_membership_transfer_email_notifications(
            self.person.pk,
            self.supportgroup.pk,
>>>>>>> 77c6f4e3
            target_group.pk,
            [membership.person.pk for membership in memberships],
        )
        create_transfer_membership_activities(
            self.supportgroup,
            target_group,
            [membership.person for membership in memberships],
        )

        return {
            "target_group": target_group,
            "transferred_memberships": memberships,
        }<|MERGE_RESOLUTION|>--- conflicted
+++ resolved
@@ -429,14 +429,8 @@
 
     def __init__(self, manager, former_group, *args, **kwargs):
         super().__init__(*args, **kwargs)
-
-<<<<<<< HEAD
         self.former_group = former_group
         self.manager = manager
-=======
-        self.person = person
-        self.supportgroup = supportgroup
->>>>>>> 77c6f4e3
 
         supportgroup_members = Membership.objects.filter(
             supportgroup=former_group
@@ -485,19 +479,14 @@
                 )
                 membership.delete()
 
-<<<<<<< HEAD
-        send_membership_transfer_notifications.delay(
+        send_membership_transfer_email_notifications(
+            self.manager.pk,
             self.former_group.pk,
-=======
-        send_membership_transfer_email_notifications(
-            self.person.pk,
-            self.supportgroup.pk,
->>>>>>> 77c6f4e3
             target_group.pk,
             [membership.person.pk for membership in memberships],
         )
         create_transfer_membership_activities(
-            self.supportgroup,
+            self.former_group,
             target_group,
             [membership.person for membership in memberships],
         )
