from collections import OrderedDict

from celery import shared_task
from django.conf import settings
from django.db.models import Q
from django.template.loader import render_to_string
from django.utils.http import urlencode
from django.utils.translation import ugettext_lazy as _

from agir.authentication.tokens import subscription_confirmation_token_generator
from agir.events.models import Event, OrganizerConfig
from agir.lib.celery import emailing_task, http_task
from agir.lib.geo import geocode_element
from agir.lib.mailing import send_mosaico_email
from agir.lib.utils import front_url
from agir.people.actions.subscription import make_subscription_token
from agir.people.models import Person
from .actions.invitation import make_abusive_invitation_report_link
from .models import SupportGroup, Membership
from ..activity.models import Activity

NOTIFIED_CHANGES = {
    "name": "information",
    "contact_name": "contact",
    "contact_email": "contact",
    "contact_phone": "contact",
    "contact_hide_phone": "contact",
    "location_name": "location",
    "location_address1": "location",
    "location_address2": "location",
    "location_city": "location",
    "location_zip": "location",
    "location_country": "location",
    "description": "information",
}

CHANGE_DESCRIPTION = OrderedDict(
    (
        ("information", _("le nom ou la description du groupe")),
        ("location", _("le lieu de rencontre du groupe d'action")),
        ("contact", _("les informations de contact des animateurs du groupe")),
    )
)  # encodes the preferred order when showing the messages

GROUP_MEMBERSHIP_LIMIT_NOTIFICATION_STEPS = [
    0,  # 30 members
    -4,  # 26 members
    -9,  # 21 members
    -14,  # 16 members
    -19,  # 11 members
]


@emailing_task
def send_support_group_creation_notification(membership_pk):
    try:
        membership = Membership.objects.select_related("supportgroup", "person").get(
            pk=membership_pk
        )
    except Membership.DoesNotExist:
        return

    group = membership.supportgroup
    referent = membership.person

    bindings = {
        "group_name": group.name,
        "GROUP_LINK": front_url(
            "view_group", auto_login=False, kwargs={"pk": group.pk}
        ),
        "MANAGE_GROUP_LINK": front_url("manage_group", kwargs={"pk": group.pk}),
    }

    send_mosaico_email(
        code="GROUP_CREATION",
        subject="Les informations de votre "
        + ("nouvelle équipe" if group.is_2022 else "nouveau groupe"),
        from_email=settings.EMAIL_FROM,
        recipients=[referent],
        bindings=bindings,
    )


@shared_task
def create_group_creation_confirmation_activity(membership_pk):
    try:
        membership = Membership.objects.select_related("supportgroup", "person").get(
            pk=membership_pk
        )
    except Membership.DoesNotExist:
        return

    referent = membership.person
    group = membership.supportgroup

    Activity.objects.create(
        type=Activity.TYPE_GROUP_CREATION_CONFIRMATION,
        recipient=referent,
        supportgroup=group,
        status=Activity.STATUS_UNDISPLAYED,
    )


@emailing_task
def send_support_group_changed_notification(support_group_pk, changed_data):
    try:
        group = SupportGroup.objects.get(pk=support_group_pk, published=True)
    except SupportGroup.DoesNotExist:
        return

    changed_categories = {
        NOTIFIED_CHANGES[f] for f in changed_data if f in NOTIFIED_CHANGES
    }

    if not changed_categories:
        return

    for r in group.members.all():
        Activity.objects.create(
            type=Activity.TYPE_GROUP_INFO_UPDATE,
            recipient=r,
            supportgroup=group,
            meta={"changed_data": [f for f in changed_data if f in NOTIFIED_CHANGES]},
        )

    change_descriptions = [
        desc for id, desc in CHANGE_DESCRIPTION.items() if id in changed_categories
    ]
    change_fragment = render_to_string(
        template_name="lib/list_fragment.html", context={"items": change_descriptions}
    )

    bindings = {
        "GROUP_NAME": group.name,
        "GROUP_CHANGES": change_fragment,
        "GROUP_LINK": front_url("view_group", kwargs={"pk": support_group_pk}),
    }

    notifications_enabled = Q(notifications_enabled=True) & Q(
        person__group_notifications=True
    )

    recipients = [
        membership.person
        for membership in group.memberships.filter(
            notifications_enabled
        ).prefetch_related("person__emails")
    ]

    send_mosaico_email(
        code="GROUP_CHANGED",
        subject=_("Les informations de votre groupe d'action ont été changées"),
        from_email=settings.EMAIL_FROM,
        recipients=recipients,
        bindings=bindings,
    )


@emailing_task
def send_joined_notification_email(membership_pk):
    try:
        membership = Membership.objects.select_related("person", "supportgroup").get(
            pk=membership_pk
        )
    except Membership.DoesNotExist:
        return

    person_information = str(membership.person)

    bindings = {
        "GROUP_NAME": membership.supportgroup.name,
        "PERSON_INFORMATION": person_information,
        "MANAGE_GROUP_LINK": front_url(
            "manage_group", kwargs={"pk": membership.supportgroup.pk}
        ),
    }
    send_mosaico_email(
        code="GROUP_SOMEONE_JOINED_NOTIFICATION",
        subject="Un nouveau membre dans votre "
        + ("équipe" if membership.supportgroup.is_2022 else "groupe"),
        from_email=settings.EMAIL_FROM,
        recipients=membership.supportgroup.managers,
        bindings=bindings,
    )


ALERT_CAPACITY_SUBJECTS = {
    21: "Votre équipe compte plus de 20 membres !",
    30: "Action requise : votre équipe ne respecte plus la charte des équipes de soutien",
}


@emailing_task
def send_alert_capacity_email(supportgroup_pk, count):
    assert count in [21, 30]

    try:
        supportgroup = SupportGroup.objects.get(pk=supportgroup_pk)
    except Membership.DoesNotExist:
        return

    bindings = {
        "GROUP_NAME": supportgroup.name,
        "GROUP_NAME_URL": front_url("view_group", kwargs={"pk": supportgroup.pk}),
        "TRANSFER_LINK": front_url("transfer_group_members", args=(supportgroup.pk,)),
    }
    send_mosaico_email(
        code=f"GROUP_ALERT_CAPACITY_{str(count)}",
        subject=ALERT_CAPACITY_SUBJECTS[count],
        from_email=settings.EMAIL_FROM,
        recipients=supportgroup.referents,
        bindings=bindings,
    )


@emailing_task
def send_external_join_confirmation(group_pk, email, **kwargs):
    try:
        group = SupportGroup.objects.get(pk=group_pk)
    except SupportGroup.DoesNotExist:
        return

    subscription_token = subscription_confirmation_token_generator.make_token(
        email=email, **kwargs
    )
    confirm_subscription_url = front_url(
        "external_join_group", args=[group_pk], auto_login=False
    )
    query_args = {"email": email, **kwargs, "token": subscription_token}
    confirm_subscription_url += "?" + urlencode(query_args)

    bindings = {"GROUP_NAME": group.name, "JOIN_LINK": confirm_subscription_url}

    send_mosaico_email(
        code="GROUP_EXTERNAL_JOIN_OPTIN",
        subject=_(f"Confirmez que vous souhaitez rejoindre « {group.name} »"),
        from_email=settings.EMAIL_FROM,
        recipients=[email],
        bindings=bindings,
    )


@emailing_task
def invite_to_group(group_id, invited_email, inviter_id):
    try:
        group = SupportGroup.objects.get(pk=group_id)
    except SupportGroup.DoesNotExist:
        return

    try:
        person = Person.objects.get_by_natural_key(invited_email)
    except Person.DoesNotExist:
        person = None

    group_name = group.name

    report_url = make_abusive_invitation_report_link(group_id, inviter_id)
    invitation_token = make_subscription_token(email=invited_email, group_id=group_id)
    join_url = front_url(
        "invitation_with_subscription_confirmation",
        query={
            "email": invited_email,
            "group_id": group_id,
            "token": invitation_token,
        },
    )

    if person:
        Activity.objects.create(
            type=Activity.TYPE_GROUP_INVITATION,
            recipient=person,
            supportgroup=group,
            meta={"joinUrl": join_url},
        )
    else:
        invitation_token = make_subscription_token(
            email=invited_email, group_id=group_id
        )
        join_url = front_url(
            "invitation_with_subscription_confirmation",
            query={
                "email": invited_email,
                "group_id": group_id,
                "token": invitation_token,
            },
        )

        send_mosaico_email(
            code="GROUP_INVITATION_WITH_SUBSCRIPTION_MESSAGE",
            subject="Vous avez été invité⋅e à rejoindre la France insoumise",
            from_email=settings.EMAIL_FROM,
            recipients=[invited_email],
            bindings={
                "GROUP_NAME": group_name,
                "CONFIRMATION_URL": join_url,
                "REPORT_URL": report_url,
            },
        )


@emailing_task
def send_abuse_report_message(inviter_id):
    if not inviter_id:
        return

    try:
        inviter = Person.objects.get(pk=inviter_id)
    except Person.DoesNotExist:
        return

    send_mosaico_email(
        code="GROUP_INVITATION_ABUSE_MESSAGE",
        subject="Signalement pour invitation sans consentement",
        from_email=settings.EMAIL_FROM,
        recipients=[inviter],
    )


@shared_task
def notify_new_group_event(group_pk, event_pk):
    try:
        group = SupportGroup.objects.get(pk=group_pk)
        event = Event.objects.get(pk=event_pk)
    except (SupportGroup.DoesNotExist, Event.DoesNotExist):
        return

    if not OrganizerConfig.objects.filter(event=event, as_group=group):
        return

    recipients = group.members.all()

    Activity.objects.bulk_create(
        [
            Activity(
                type=Activity.TYPE_NEW_EVENT_MYGROUPS,
                recipient=r,
                supportgroup=group,
                event=event,
            )
            for r in recipients
        ]
    )


<<<<<<< HEAD
@emailing_task
def send_membership_transfer_sender_confirmation(bindings, recipients_pks):
    try:
        recipients = Person.objects.filter(pk=recipients_pks)
    except Person.DoesNotExist:
        return

    send_mosaico_email(
        code="TRANSFER_SENDER",
        subject=f"{bindings['MEMBER_COUNT']} membres ont bien été transférés",
        from_email=settings.EMAIL_FROM,
        recipients=recipients,
        bindings=bindings,
    )


@emailing_task
def send_membership_transfer_receiver_confirmation(bindings, recipients_pks):
    try:
        recipients = Person.objects.filter(pk=recipients_pks)
    except Person.DoesNotExist:
        return

    send_mosaico_email(
        code="TRANSFER_RECEIVER",
        subject=f"De nouveaux membres ont été transferés dans {bindings['GROUP_DESTINATION']}",
        from_email=settings.EMAIL_FROM,
        recipients=recipients,
        bindings=bindings,
    )


@emailing_task
def send_membership_transfer_alert(bindings, recipient_pk):
    try:
        recipient = Person.objects.get(pk=recipient_pk)
    except Person.DoesNotExist:
        return

    send_mosaico_email(
        code="TRANSFER_ALERT",
        subject=f"Notification de changement de groupe",
        recipients=[recipient],
        bindings=bindings,
    )


@http_task
def geocode_support_group(supportgroup_pk):
    try:
        supportgroup = SupportGroup.objects.get(pk=supportgroup_pk)
    except SupportGroup.DoesNotExist:
        return

    geocode_element(supportgroup)
    supportgroup.save()

    if (
        supportgroup.coordinates_type is not None
        and supportgroup.coordinates_type >= SupportGroup.COORDINATES_NO_POSITION
    ):
        managers_filter = (
            Q(membership_type__gte=Membership.MEMBERSHIP_TYPE_MANAGER)
        ) & Q(notifications_enabled=True)
        managing_membership = supportgroup.memberships.filter(managers_filter)
        managing_membership_recipients = [
            membership.person for membership in managing_membership
        ]
        Activity.objects.bulk_create(
            [
                Activity(
                    type=Activity.TYPE_WAITING_LOCATION_GROUP,
                    recipient=r,
                    supportgroup=supportgroup,
                )
                for r in managing_membership_recipients
            ]
        )
=======
@shared_task
def create_accepted_invitation_member_activity(new_membership_pk):
    try:
        new_membership = Membership.objects.get(pk=new_membership_pk)
    except Membership.DoesNotExist:
        return

    managers_filter = (Q(membership_type__gte=Membership.MEMBERSHIP_TYPE_MANAGER)) & Q(
        notifications_enabled=True
    )
    managing_membership = new_membership.supportgroup.memberships.filter(
        managers_filter
    )
    recipients = [membership.person for membership in managing_membership]

    Activity.objects.bulk_create(
        [
            Activity(
                type=Activity.TYPE_ACCEPTED_INVITATION_MEMBER,
                recipient=r,
                supportgroup=new_membership.supportgroup,
                individual=new_membership.person,
            )
            for r in recipients
        ]
    )
>>>>>>> 18b2c089
<|MERGE_RESOLUTION|>--- conflicted
+++ resolved
@@ -342,7 +342,6 @@
     )
 
 
-<<<<<<< HEAD
 @emailing_task
 def send_membership_transfer_sender_confirmation(bindings, recipients_pks):
     try:
@@ -421,7 +420,8 @@
                 for r in managing_membership_recipients
             ]
         )
-=======
+
+
 @shared_task
 def create_accepted_invitation_member_activity(new_membership_pk):
     try:
@@ -447,5 +447,4 @@
             )
             for r in recipients
         ]
-    )
->>>>>>> 18b2c089
+    )