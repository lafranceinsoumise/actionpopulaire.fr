import PropTypes from "prop-types";
import React, { useState } from "react";
import styled from "styled-components";

import CONFIG from "./config";

import { RawFeatherIcon } from "@agir/front/genericComponents/FeatherIcon";
import Spacer from "@agir/front/genericComponents/Spacer";

import AmountWidget from "./AmountWidget";
import { Link, StepButton } from "./StyledComponents";

import acceptedPaymentMethods from "./images/accepted-payment-methods.svg";

const StyledLogo = styled(Link)`
  display: block;
  width: calc(100% + 3rem);
  padding: 1rem 1.5rem;
  margin: -1rem -1.5rem 0;
  @media (max-width: ${(props) => props.theme.collapse}px) {
    margin: 0 -1.5rem 1rem;
    padding: 1rem;
    border-bottom: 1px solid ${(props) => props.theme.black100};
  }
  &::after {
    content: "";
    display: block;
    height: ${(props) => props.theme.logoHeight};
    background-image: url(${(props) => props.theme.logo});
    background-repeat: no-repeat;
    background-position: center center;
    background-size: contain;
  }
`;

const StyledErrorMessage = styled.p`
  text-align: center;
  font-weight: 500;
  color: ${(props) => props.theme.redNSP};
  padding-bottom: 2rem;
`;

const LegalParagraph = styled.p`
  max-width: 582px;
  margin: 0 auto;
  font-weight: 400;
  font-size: 0.813rem;
  color: ${(props) => props.theme.black500};
`;

const PaymentParagraph = styled.p`
  padding: 1.5rem 0;
  max-width: 582px;
  margin: 0 auto;
  text-align: center;
  font-weight: 500;
  font-size: 0.813rem;
  color: ${(props) => props.theme.black500};
  & > span {
    display: flex;
    justify-content: center;
    align-items: center;
    padding-bottom: 1.5rem;
  }
`;

const StyledGroupLink = styled.div`
  margin: 1rem 0;
  display: flex;
  align-items: flex-start;
  gap: 1rem;
  padding: 1rem;
  border-radius: ${(props) => props.theme.borderRadius};
  border: 1px solid ${(props) => props.theme.black200};
  & > span {
    flex: 1 1 auto;
  }
  ${RawFeatherIcon} {
    flex: 0 0 auto;
  }
`;

const StyledGroup = styled.div`
  margin: 1rem 0;
  display: flex;
  gap: 1rem;
  padding: 1rem;
  border-radius: ${(props) => props.theme.borderRadius};
  background-color: ${(props) => props.theme.default.primary50};
  color: ${(props) => props.theme.default.primary500};
  & > span {
    flex: 1 1 auto;
    font-size: 0.875rem;
    strong {
      display: block;
      font-weight: 500;
      font-size: 1rem;
      color: ${(props) => props.theme.black1000};
    }
  }
  ${RawFeatherIcon} {
    flex: 0 0 auto;
  }
`;

const StyledMain = styled.main`
  margin: 0 auto;
  padding: 0 1.5rem;
  @media (min-width: ${(props) => props.theme.collapse}px) {
    max-width: 630px;
  }
  h2 {
    font-size: 1.75rem;
    font-weight: 700;
    margin: 0;
    line-height: 1.5;
  }
  h4 {
    font-weight: 500;
    font-size: 1rem;
    margin: 0 0 1rem;
    line-height: 1.4;
  }
  hr {
    display: block;
    max-width: 582px;
    margin: 1.5rem auto;
    color: ${(props) => props.theme.black50};
  }
  p {
    margin-bottom: 0;
  }
  p + p {
    margin-top: 0.5rem;
  }
`;

const StyledIllustration = styled.div``;
const StyledBody = styled.div``;
const StyledPage = styled.div`
  @media (min-width: ${(props) => props.theme.collapse}px) {
    display: flex;
    width: 100vw;
    height: 100vh;
    overflow: hidden;
  }
  ${StyledIllustration} {
    flex: 0 0 524px;
    height: 100%;
    background-repeat: no-repeat;
    background-size: cover;
    background-position: center center;
    background-image: url(${(props) => props.theme.illustration.large});
    @media (max-width: ${(props) => props.theme.collapse}px) {
      content: url(${(props) => props.theme.illustration.small});
      width: 100%;
      height: auto;
    }
  }
  ${StyledBody} {
    @media (min-width: ${(props) => props.theme.collapse}px) {
      flex: 1 1 auto;
      min-height: 100%;
      overflow: auto;
      padding: 80px 0 0;
    }
  }
`;

const AmountStep = (props) => {
  const {
    isLoading,
    type,
    externalLinkRoute,
    hasGroups,
    group,
    onSubmit,
    error,
    maxAmount,
    maxAmountWarning,
  } = props;

  const [amount, setAmount] = useState(0);
  const [byMonth, setByMonth] = useState(false);
  const [groupPercentage, setGroupPercentage] = useState();

  const hasGroup = !!group?.id;
  const hasSubmit = !isLoading && amount && amount <= maxAmount;

  const handleSubmit = (e) => {
    e.preventDefault();
    onSubmit({
      amount,
      to: type,
      type: byMonth ? "M" : "S",
      allocations:
        hasGroup && groupPercentage
          ? [
              {
                group: group?.id,
                amount: (amount * groupPercentage) / 100,
              },
            ]
          : [],
    });
  };

  return (
    <StyledPage>
      <StyledIllustration aria-hidden="true" />
      <StyledBody>
        <StyledMain>
          <StyledLogo
            alt={`Logo ${
              type === "2022" ? "Mélenchon 2022" : "la France insoumise"
            }`}
            route={externalLinkRoute}
            rel="noopener noreferrer"
            target="_blank"
          />
          {!hasGroup && hasGroups ? (
            <StyledGroupLink>
              <RawFeatherIcon name="share" />
              <span>
                <strong>Pour faire un don alloué</strong> vers votre groupe
                d'action certifié, utilisez le bouton "financer" dans{" "}
                <Link route="groups">la page de votre groupe</Link>
              </span>
            </StyledGroupLink>
          ) : null}
          <h2>Faire un don</h2>
          {type !== "2022" ? (
            <h4>
              à la France insoumise (faire un don à{" "}
              <Link route="donations" routeParams={{ type: "2022" }}>
                Mélenchon 2022
              </Link>
              &nbsp;?)
            </h4>
          ) : (
            <Spacer size="1rem" />
          )}
          {hasGroup ? (
            <>
              <StyledGroup>
                <RawFeatherIcon name="arrow-right-circle" />
                <span>
                  Dons alloués vers le groupe
                  <strong>{group.name}</strong>
                </span>
              </StyledGroup>
              <p>
                Pour financer ses actions, le groupe d’action certifié a la
                possibilité de se constituer une enveloppe par l’intermédiaire
                de dons alloués.{" "}
                <Link route="donationHelp">En savoir plus</Link>
              </p>
            </>
          ) : (
            <>
              <p>
                Chaque don nous aide à l’organisation d’événements, à l’achat de
                matériel, au fonctionnement de ce site, etc.
              </p>
              <p>
                Nous avons besoin du soutien financier de chacun·e d’entre vous.
              </p>
            </>
          )}
          <form onSubmit={handleSubmit}>
            <AmountWidget
              disabled={isLoading}
              amount={amount}
              maxAmount={maxAmount}
              maxAmountWarning={maxAmountWarning}
              byMonth={byMonth}
              groupPercentage={hasGroup ? groupPercentage : undefined}
              onChangeAmount={setAmount}
              onChangeByMonth={setByMonth}
              onChangeGroupPercentage={
                hasGroup ? setGroupPercentage : undefined
              }
            />
            {!isLoading && error ? (
              <StyledErrorMessage>{error}</StyledErrorMessage>
            ) : null}
<<<<<<< HEAD
            <StepButton
              block
              type="submit"
              disabled={!hasSubmit}
              loading={isLoading}
            >
=======
            <h2>Faire un don</h2>
            {type !== "2022" ? (
              <h4>
                à la France insoumise (faire un don à{" "}
                <Link route="donations" routeParams={{ type: "2022" }}>
                  Mélenchon 2022
                </Link>
                &nbsp;?)
              </h4>
            ) : (
              <Spacer size="1rem" />
            )}
            {hasGroup ? (
              <>
                <StyledGroup>
                  <RawFeatherIcon name="arrow-right-circle" />
                  <span>
                    Dons alloués vers le groupe
                    <strong>{group.name}</strong>
                  </span>
                </StyledGroup>
                <p>
                  Pour financer ses actions, le groupe d’action certifié a la
                  possibilité de se constituer une enveloppe par l’intermédiaire
                  de dons alloués.{" "}
                  <Link route="donationHelp">En savoir plus</Link>
                </p>
              </>
            ) : (
              <>
                <p>
                  Chaque don nous aide à l’organisation d’événements, à l’achat
                  de matériel, au fonctionnement de ce site, etc.
                </p>
                <p>
                  Nous avons besoin du soutien financier de chacun·e d’entre
                  vous.
                </p>
              </>
            )}
            <form onSubmit={handleSubmit}>
              <AmountWidget
                disabled={isLoading}
                amount={amount}
                maxAmount={maxAmount}
                maxAmountWarning={maxAmountWarning}
                byMonth={byMonth}
                groupPercentage={hasGroup ? groupPercentage : undefined}
                onChangeAmount={setAmount}
                onChangeByMonth={setByMonth}
                onChangeGroupPercentage={
                  hasGroup ? setGroupPercentage : undefined
                }
              />
              {!isLoading && error ? (
                <StyledErrorMessage>{error}</StyledErrorMessage>
              ) : null}
              <StepButton
                block
                type="submit"
                disabled={!hasSubmit}
                loading={isLoading}
              >
                <span>
                  <strong>Suivant</strong>
                  <br />
                  1/3 étapes
                </span>
                <RawFeatherIcon name="arrow-right" />
              </StepButton>
            </form>
            <hr />
            <LegalParagraph>
              {type === "2022"
                ? "Les dons sont destinés à l'AFCP JLM 2022, déclarée à la préfecture de Paris le 15 juin 2021, seule habilitée à recevoir les dons en faveur du candidat Jean-Luc Mélenchon, dans le cadre de la campagne pour l'élection présidentielle de 2022."
                : "Les dons seront versés à L'Association de financement de La France insoumise (AFLFI). Premier alinéa de l’article 11-4 de la loi 88-227 du 11 mars 1988 modifiée : une personne physique peut verser un don à un parti ou groupement politique si elle est de nationalité française ou si elle réside en France."}
            </LegalParagraph>
            <PaymentParagraph>
>>>>>>> cfbed662
              <span>
                <strong>Suivant</strong>
                <br />
                1/3 étapes
              </span>
              <RawFeatherIcon name="arrow-right" />
            </StepButton>
          </form>
          <hr />
          <LegalParagraph>
            {type === "2022"
              ? "Les dons sont destinés à l'AFCP JLM 2022, déclarée à la préfecture de Paris le 15 juin 2021, seule habilitée à recevoir les dons en faveur du candidat Jean-Luc Mélenchon, dans le cadre de la campagne pour l'élection présidentielle de 2022."
              : "Les dons seront versés à La France insoumise. Premier alinéa de l’article 11-4 de la loi 88-227 du 11 mars 1988 modifiée : une personne physique peut verser un don à un parti ou groupement politique si elle est de nationalité française ou si elle réside en France."}
          </LegalParagraph>
          <PaymentParagraph>
            <span>
              <RawFeatherIcon width="1rem" height="1rem" name="lock" />
              &ensp;SÉCURISÉ ET ANONYME
            </span>
            <img
              width="366"
              height="26"
              src={acceptedPaymentMethods}
              alt="Moyens de paiement acceptés : Visa, Visa Electron, Mastercard, Maestro, Carte Bleue, E-Carte Bleue"
            />
          </PaymentParagraph>
        </StyledMain>
      </StyledBody>
    </StyledPage>
  );
};

AmountStep.propTypes = {
  hasGroups: PropTypes.bool,
  group: PropTypes.object,
  type: PropTypes.oneOf(Object.keys(CONFIG)),
  externalLinkRoute: PropTypes.string,
  isLoading: PropTypes.bool,
  onSubmit: PropTypes.func.isRequired,
  error: PropTypes.string,
  maxAmount: PropTypes.number,
  maxAmountWarning: PropTypes.node,
};

export default AmountStep;<|MERGE_RESOLUTION|>--- conflicted
+++ resolved
@@ -8,7 +8,7 @@
 import Spacer from "@agir/front/genericComponents/Spacer";
 
 import AmountWidget from "./AmountWidget";
-import { Link, StepButton } from "./StyledComponents";
+import { Link, StepButton, Theme } from "./StyledComponents";
 
 import acceptedPaymentMethods from "./images/accepted-payment-methods.svg";
 
@@ -284,93 +284,12 @@
             {!isLoading && error ? (
               <StyledErrorMessage>{error}</StyledErrorMessage>
             ) : null}
-<<<<<<< HEAD
             <StepButton
               block
               type="submit"
               disabled={!hasSubmit}
               loading={isLoading}
             >
-=======
-            <h2>Faire un don</h2>
-            {type !== "2022" ? (
-              <h4>
-                à la France insoumise (faire un don à{" "}
-                <Link route="donations" routeParams={{ type: "2022" }}>
-                  Mélenchon 2022
-                </Link>
-                &nbsp;?)
-              </h4>
-            ) : (
-              <Spacer size="1rem" />
-            )}
-            {hasGroup ? (
-              <>
-                <StyledGroup>
-                  <RawFeatherIcon name="arrow-right-circle" />
-                  <span>
-                    Dons alloués vers le groupe
-                    <strong>{group.name}</strong>
-                  </span>
-                </StyledGroup>
-                <p>
-                  Pour financer ses actions, le groupe d’action certifié a la
-                  possibilité de se constituer une enveloppe par l’intermédiaire
-                  de dons alloués.{" "}
-                  <Link route="donationHelp">En savoir plus</Link>
-                </p>
-              </>
-            ) : (
-              <>
-                <p>
-                  Chaque don nous aide à l’organisation d’événements, à l’achat
-                  de matériel, au fonctionnement de ce site, etc.
-                </p>
-                <p>
-                  Nous avons besoin du soutien financier de chacun·e d’entre
-                  vous.
-                </p>
-              </>
-            )}
-            <form onSubmit={handleSubmit}>
-              <AmountWidget
-                disabled={isLoading}
-                amount={amount}
-                maxAmount={maxAmount}
-                maxAmountWarning={maxAmountWarning}
-                byMonth={byMonth}
-                groupPercentage={hasGroup ? groupPercentage : undefined}
-                onChangeAmount={setAmount}
-                onChangeByMonth={setByMonth}
-                onChangeGroupPercentage={
-                  hasGroup ? setGroupPercentage : undefined
-                }
-              />
-              {!isLoading && error ? (
-                <StyledErrorMessage>{error}</StyledErrorMessage>
-              ) : null}
-              <StepButton
-                block
-                type="submit"
-                disabled={!hasSubmit}
-                loading={isLoading}
-              >
-                <span>
-                  <strong>Suivant</strong>
-                  <br />
-                  1/3 étapes
-                </span>
-                <RawFeatherIcon name="arrow-right" />
-              </StepButton>
-            </form>
-            <hr />
-            <LegalParagraph>
-              {type === "2022"
-                ? "Les dons sont destinés à l'AFCP JLM 2022, déclarée à la préfecture de Paris le 15 juin 2021, seule habilitée à recevoir les dons en faveur du candidat Jean-Luc Mélenchon, dans le cadre de la campagne pour l'élection présidentielle de 2022."
-                : "Les dons seront versés à L'Association de financement de La France insoumise (AFLFI). Premier alinéa de l’article 11-4 de la loi 88-227 du 11 mars 1988 modifiée : une personne physique peut verser un don à un parti ou groupement politique si elle est de nationalité française ou si elle réside en France."}
-            </LegalParagraph>
-            <PaymentParagraph>
->>>>>>> cfbed662
               <span>
                 <strong>Suivant</strong>
                 <br />
@@ -383,7 +302,7 @@
           <LegalParagraph>
             {type === "2022"
               ? "Les dons sont destinés à l'AFCP JLM 2022, déclarée à la préfecture de Paris le 15 juin 2021, seule habilitée à recevoir les dons en faveur du candidat Jean-Luc Mélenchon, dans le cadre de la campagne pour l'élection présidentielle de 2022."
-              : "Les dons seront versés à La France insoumise. Premier alinéa de l’article 11-4 de la loi 88-227 du 11 mars 1988 modifiée : une personne physique peut verser un don à un parti ou groupement politique si elle est de nationalité française ou si elle réside en France."}
+              : "Les dons seront versés à L'Association de financement de La France insoumise (AFLFI). Premier alinéa de l’article 11-4 de la loi 88-227 du 11 mars 1988 modifiée : une personne physique peut verser un don à un parti ou groupement politique si elle est de nationalité française ou si elle réside en France."}
           </LegalParagraph>
           <PaymentParagraph>
             <span>
