import json
import logging

import reversion
from crispy_forms import layout
from crispy_forms.helper import FormHelper
from crispy_forms.layout import Row, Submit
from django import forms
from django.conf import settings
from django.core.exceptions import ValidationError
from django.db.models import Q
from django.utils.text import format_lazy
from django.utils.translation import ugettext_lazy as _

from agir.donations.base_forms import SimpleDonationForm, BaseDonorForm
from agir.donations.form_fields import AskAmountField, AllocationsField
from agir.groups.models import SupportGroup
from agir.lib.display import display_price
from agir.lib.form_components import *
from agir.payments.models import Subscription
from .models import SpendingRequest, Document

__all__ = ("AllocationDonationForm", "AllocationDonorForm")

from ..payments.payment_modes import PaymentModeField

logger = logging.getLogger(__name__)


class AllocationMixin(forms.Form):
    allocations = AllocationsField(
        required=False,
        queryset=SupportGroup.objects.active().certified().order_by("name").distinct(),
    )

    def __init__(self, *args, group_id=None, user=None, **kwargs):
        super().__init__(*args, **kwargs)
        self.group = None

        condition = Q()

        initial_allocations = self.get_initial_for_field(
            self.fields["allocations"], "allocations"
        )
        if initial_allocations:
            condition |= Q(id__in=[g.id for g in initial_allocations])

        if group_id:
            try:
                self.group = self.fields["allocations"].queryset.get(pk=group_id)
                condition |= Q(pk=group_id)
            except (SupportGroup.DoesNotExist, ValidationError):
                pass

        if self.group:
            self.fields["allocations"].initial = {self.group: 0}

        if user.is_authenticated:
            condition |= Q(memberships__person=user.person)

        if condition:
            self.fields["allocations"].choices = self.fields[
                "allocations"
            ].queryset.filter(condition)

        self.helper.layout.fields = [
            f for f in ["type", "amount", "allocations"] if f in self.fields
        ]

    def clean(self):
        amount = self.cleaned_data.get("amount")
        allocations = self.cleaned_data.get("allocations") or {}

        if amount and sum(allocations.values()) > amount:
            self.add_error(
                "allocation",
                ValueError(
                    "Vous ne pouvez pas attribuer plus que vous n'avez donné !", "al"
                ),
            )

        if self.group is None:
            self.group = self.cleaned_data.get("group")

        return self.cleaned_data


class AllocationDonationForm(AllocationMixin, SimpleDonationForm):
    TYPE_SINGLE_TIME = "S"
    TYPE_MONTHLY = "M"

    type = forms.ChoiceField(
        label="Je souhaite donner…",
        choices=((TYPE_SINGLE_TIME, "une seule fois"), (TYPE_MONTHLY, "tous les mois")),
        help_text="En cas de don mensuel, votre carte sera débitée tous les 8 de chaque mois jusqu'à ce que vous"
        " interrompiez le don mensuel, ce que vous pouvez faire à n'importe quel moment.",
        required=True,
    )

    def __init__(self, *args, **kwargs):
        super().__init__(*args, **kwargs)
        self.fields["amount"].amount_choices = [
            200 * 100,
            100 * 100,
            50 * 100,
            10 * 100,
            5 * 100,
        ]

        self.fields["type"].widget.attrs["data-choice-attrs"] = json.dumps(
            [{"icon": "arrow-right"}, {"icon": "repeat"}]
        )


class AllocationSubscriptionForm(AllocationMixin, SimpleDonationForm):
    amount = AskAmountField(
        label="Montant du don mensuel",
        max_value=settings.MONTHLY_DONATION_MAXIMUM,
        min_value=settings.MONTHLY_DONATION_MINIMUM,
        required=True,
        error_messages={
            "invalid": _("Indiquez le montant de votre don mensuel."),
            "min_value": format_lazy(
                _("Les dons mensuels de moins de {min} ne sont pas acceptés."),
                min=display_price(settings.MONTHLY_DONATION_MINIMUM),
            ),
            "max_value": format_lazy(
                _("Les dons mensuels de plus de {max} ne sont pas acceptés."),
                max=display_price(settings.MONTHLY_DONATION_MAXIMUM),
            ),
        },
        by_month=True,
        show_tax_credit=True,
    )

    previous_subscription = forms.ModelChoiceField(
        queryset=Subscription.objects.filter(status=Subscription.STATUS_COMPLETED),
        required=False,
        widget=forms.HiddenInput,
    )

    def __init__(self, *args, user, **kwargs):
        super().__init__(*args, user=user, **kwargs)
        self.fields["amount"].amount_choices = [
            100 * 100,
            50 * 100,
            20 * 100,
            10 * 100,
            5 * 100,
        ]

        if user:
            self.fields["previous_subscription"].queryset = self.fields[
                "previous_subscription"
            ].queryset.filter(person=user.person)

        self.helper.layout.fields.append("previous_subscription")

    def get_button_label(self):
        if self.get_initial_for_field(
            self.fields["previous_subscription"], "previous_subscription"
        ):
            return "Modifier ce don mensuel"
        return "Mettre en place le don mensuel"


<<<<<<< HEAD
class PaymentModeFormMixin(forms.ModelForm):
    mode = PaymentModeField(
        payment_modes=["system_pay", "check"], label="Mode de versement"
=======
class BaseAllocationForm(SimpleDonorForm):
    allocations = AllocationsField(
        required=False,
        queryset=SupportGroup.objects.active().certified().order_by("name").distinct(),
>>>>>>> 49bff82a
    )

    def __init__(self, *args, **kwargs):
        super().__init__(*args, **kwargs)
<<<<<<< HEAD

        self.helper.layout.fields.insert(
            self.helper.layout.fields.index("declaration"), "mode"
        )


class AllocationDonorFormMixin(forms.Form):
    allocations = AllocationsField(
        required=False,
        queryset=SupportGroup.objects.active().certified().order_by("name").distinct(),
    )

    def __init__(self, *args, **kwargs):
        super().__init__(*args, **kwargs)

=======
>>>>>>> 49bff82a
        self.helper.layout.fields.extend(["allocations"])

    def clean(self):
        cleaned_data = super().clean()

        amount = self.cleaned_data.get("amount")
        allocations = self.cleaned_data.get("allocations", {})

        if amount and sum(allocations.values()) > amount:
            self.add_error(
                None,
                ValidationError(
                    "Il y a une erreur inattendue sur le formulaire. Réessayez la procédure depuis le tout début",
                    "allocation",
                ),
            )

        return cleaned_data


<<<<<<< HEAD
class AllocationDonorForm(
    PaymentModeFormMixin, AllocationDonorFormMixin, BaseDonorForm
):
    pass


class AllocationMonthlyDonorForm(AllocationDonorFormMixin, BaseDonorForm):
=======
class AllocationDonorForm(BaseAllocationForm):
    mode = PaymentModeField(
        payment_modes=["system_pay", "check"], label="Mode de versement"
    )

    def __init__(self, *args, **kwargs):
        super().__init__(*args, **kwargs)

        self.helper.layout.fields.insert(
            self.helper.layout.fields.index("declaration"), "mode"
        )


class AllocationMonthlyDonorForm(BaseAllocationForm):
>>>>>>> 49bff82a
    button_label = "Je donne {amount} par mois."

    previous_subscription = forms.ModelChoiceField(
        queryset=Subscription.objects.filter(status=Subscription.STATUS_COMPLETED),
        required=False,
        widget=forms.HiddenInput,
    )

    def __init__(self, *args, **kwargs):
        super().__init__(*args, **kwargs)

        if not self.instance._state.adding:
            self.fields["previous_subscription"].queryset = self.fields[
                "previous_subscription"
            ].queryset.filter(person=self.instance)

        self.helper.layout.fields.extend(["previous_subscription"])


class SpendingRequestFormMixin:
    def __init__(self, *args, user, group, **kwargs):
        super().__init__(*args, **kwargs)

        condition = Q(organizer_configs__person=user.person) | Q(
            organizer_configs__as_group=group
        )
        self.fields["event"].queryset = (
            self.fields["event"].queryset.filter(condition).distinct().order_by("name")
        )


class DocumentHelper(FormHelper):
    template = "bootstrap/table_inline_formset.html"
    form_tag = False
    disable_csrf = True


DocumentOnCreationFormset = forms.inlineformset_factory(
    SpendingRequest, Document, fields=["title", "type", "file"], can_delete=False
)


class SpendingRequestCreationForm(SpendingRequestFormMixin, forms.ModelForm):
    def __init__(self, *args, group, **kwargs):
        super().__init__(*args, group=group, **kwargs)

        self.instance.group = group
        self.helper = FormHelper()
        self.helper.form_tag = False
        self.helper.disable_csrf = True

        self.helper.layout = Layout(
            "title",
            "event",
            Row(
                Div("category", css_class="col-md-4"),
                Div("category_precisions", css_class="col-md-8"),
            ),
            "explanation",
            Row(
                Div("amount", css_class="col-md-4"),
                Div("spending_date", css_class="col-md-8"),
            ),
            "provider",
            "iban",
        )

    class Meta:
        model = SpendingRequest
        fields = (
            "title",
            "event",
            "category",
            "category_precisions",
            "explanation",
            "amount",
            "spending_date",
            "provider",
            "iban",
        )


class SpendingRequestEditForm(SpendingRequestFormMixin, forms.ModelForm):
    comment = forms.CharField(
        label="Commentaire",
        widget=forms.Textarea,
        required=True,
        strip=True,
        help_text=_(
            "Merci de bien vouloir justifier les changements que vous avez apporté à votre demande."
        ),
    )

    def __init__(self, *args, instance, user, **kwargs):
        self.user = user
        super().__init__(
            *args, user=user, group=instance.group, instance=instance, **kwargs
        )

        self.helper = FormHelper()
        self.helper.add_input(Submit("submit", _("Modifier")))

    # noinspection PyMethodOverriding
    def save(self):
        if self.has_changed():
            with reversion.create_revision():
                reversion.set_user(self.user)
                reversion.set_comment(self.cleaned_data["comment"])

                if self.instance.status in SpendingRequest.STATUS_EDITION_MESSAGES:
                    self.instance.status = (
                        SpendingRequest.STATUS_AWAITING_SUPPLEMENTARY_INFORMATION
                    )

                return super().save()

    class Meta:
        model = SpendingRequest
        fields = (
            "title",
            "event",
            "category",
            "category_precisions",
            "explanation",
            "amount",
            "spending_date",
            "provider",
            "iban",
        )


class DocumentForm(forms.ModelForm):
    def __init__(self, *args, user, spending_request=None, **kwargs):
        super().__init__(*args, **kwargs)
        self.user = user
        if spending_request is not None:
            self.instance.request = spending_request

        self.helper = FormHelper()
        self.helper.add_input(layout.Submit("valider", "Valider"))

    # noinspection PyMethodOverriding
    def save(self):
        creating = self.instance._state.adding
        spending_request = self.instance.request

        if creating or self.has_changed():
            with reversion.create_revision():
                reversion.set_user(self.user)
                reversion.set_comment(
                    "Ajout d'un document" if creating else "Modification d'un document"
                )
                super().save()

                if spending_request.status in SpendingRequest.STATUS_EDITION_MESSAGES:
                    spending_request.status = (
                        SpendingRequest.STATUS_AWAITING_SUPPLEMENTARY_INFORMATION
                    )
                    spending_request.save()

    class Meta:
        model = Document
        fields = ("title", "type", "file")


class AlreadyHasSubscriptionForm(forms.Form):
    choice = forms.ChoiceField(
        choices=(
            ("R", "Remplacer le paiement mensuel existant"),
            ("A", "Ajouter au paiement mensuel existant"),
        )
    )<|MERGE_RESOLUTION|>--- conflicted
+++ resolved
@@ -164,21 +164,13 @@
         return "Mettre en place le don mensuel"
 
 
-<<<<<<< HEAD
 class PaymentModeFormMixin(forms.ModelForm):
     mode = PaymentModeField(
         payment_modes=["system_pay", "check"], label="Mode de versement"
-=======
-class BaseAllocationForm(SimpleDonorForm):
-    allocations = AllocationsField(
-        required=False,
-        queryset=SupportGroup.objects.active().certified().order_by("name").distinct(),
->>>>>>> 49bff82a
     )
 
     def __init__(self, *args, **kwargs):
         super().__init__(*args, **kwargs)
-<<<<<<< HEAD
 
         self.helper.layout.fields.insert(
             self.helper.layout.fields.index("declaration"), "mode"
@@ -194,8 +186,6 @@
     def __init__(self, *args, **kwargs):
         super().__init__(*args, **kwargs)
 
-=======
->>>>>>> 49bff82a
         self.helper.layout.fields.extend(["allocations"])
 
     def clean(self):
@@ -216,7 +206,6 @@
         return cleaned_data
 
 
-<<<<<<< HEAD
 class AllocationDonorForm(
     PaymentModeFormMixin, AllocationDonorFormMixin, BaseDonorForm
 ):
@@ -224,22 +213,6 @@
 
 
 class AllocationMonthlyDonorForm(AllocationDonorFormMixin, BaseDonorForm):
-=======
-class AllocationDonorForm(BaseAllocationForm):
-    mode = PaymentModeField(
-        payment_modes=["system_pay", "check"], label="Mode de versement"
-    )
-
-    def __init__(self, *args, **kwargs):
-        super().__init__(*args, **kwargs)
-
-        self.helper.layout.fields.insert(
-            self.helper.layout.fields.index("declaration"), "mode"
-        )
-
-
-class AllocationMonthlyDonorForm(BaseAllocationForm):
->>>>>>> 49bff82a
     button_label = "Je donne {amount} par mois."
 
     previous_subscription = forms.ModelChoiceField(
@@ -259,7 +232,7 @@
         self.helper.layout.fields.extend(["previous_subscription"])
 
 
-class SpendingRequestFormMixin:
+class SpendingRequestFormMixin(forms.Form):
     def __init__(self, *args, user, group, **kwargs):
         super().__init__(*args, **kwargs)
 
