--- conflicted
+++ resolved
@@ -89,9 +89,9 @@
 `;
 
 const RSVPButton = (props) => {
-<<<<<<< HEAD
-  const { id, forUsers } = props;
   const user = useSelector(getUser);
+  const { id, forUsers, hasRightSubscription, hasPrice, routes } = props;
+
   const [isLoading, setIsLoading] = useState(false);
   const [hasSubscriptionTypeModal, setHasSubscriptionTypeModal] = useState(
     false
@@ -104,25 +104,13 @@
   const closeSubscriptionTypeModal = useCallback(() => {
     setHasSubscriptionTypeModal(false);
   }, []);
-=======
-  const { id, forUsers, hasRightSubscription, hasPrice, routes } = props;
-
-  const [isLoading, setIsLoading] = useState(false);
+
   const globalRoutes = useSelector(getRoutes);
->>>>>>> 487798f8
 
   const handleRSVP = useCallback(
     async (e) => {
       e && e.preventDefault();
       setIsLoading(true);
-
-<<<<<<< HEAD
-=======
-      if (!hasRightSubscription) {
-        log.debug("Has not right subscribtion, redirection.");
-        window.location.href = `${globalRoutes.join}?type=${forUsers}`;
-        return;
-      }
 
       if (hasPrice) {
         log.debug("Has price, redirection.");
@@ -130,7 +118,6 @@
         return;
       }
 
->>>>>>> 487798f8
       try {
         const response = await api.rsvpEvent(id);
         if (response.error) {
@@ -152,11 +139,7 @@
         })
       );
     },
-<<<<<<< HEAD
-    [id]
-=======
-    [id, forUsers, globalRoutes, hasRightSubscription, hasPrice, routes]
->>>>>>> 487798f8
+    [id, hasPrice, routes]
   );
 
   const shouldUpdateSubscription = useMemo(() => {
