--- conflicted
+++ resolved
@@ -19,16 +19,10 @@
 import Link from "@agir/front/app/Link";
 import OnlineUrlCard from "./OnlineUrlCard";
 import ShareCard from "@agir/front/genericComponents/ShareCard";
-<<<<<<< HEAD
-import Skeleton from "@agir/front/genericComponents/Skeleton";
 import Spacer from "@agir/front/genericComponents/Spacer";
 import TokTokCard from "@agir/events/TokTok/TokTokCard";
 
 import { DOOR2DOOR_EVENT_SUBTYPE_LABEL } from "@agir/events/common/utils";
-=======
-import Spacer from "@agir/front/genericComponents/Spacer";
-
->>>>>>> bd93931d
 
 const CardLikeSection = styled.section``;
 const StyledColumn = styled(Column)`
@@ -127,11 +121,6 @@
               <EventReportCard {...props} />
               <EventDescriptionCard {...props} />
               <GroupsCard title="Organisé par" groups={groups} isDetailed />
-              <Spacer size="1rem" />
-              <GroupsCard
-                title={`${groupsAttendees.length} groupes participants`}
-                groups={groupsAttendees}
-              />
             </div>
           </Column>
           <StyledColumn width="380px">
