--- conflicted
+++ resolved
@@ -130,24 +130,20 @@
               <EventPhotosCard {...props} />
               <EventReportCard {...props} />
               <EventDescriptionCard {...props} />
-<<<<<<< HEAD
+
               {Array.isArray(groups) && groups.length > 0 && (
-                <GroupCards>
-                  <h3 style={{ marginTop: "2.5rem" }}>Organisé par</h3>
-                  {groups.map((group, key) => (
-                    <GroupCard key={key} {...group} isEmbedded />
-                  ))}
-                </GroupCards>
+                <>
+                  <GroupsCard title="Organisé par" groups={groups} isDetailed />
+                  <Spacer size="1rem" />
+                </>
+              )}
+              {userGroupsAttendees.length > 0 && (
+                <GroupsCard
+                  title="Mes groupes y participent"
+                  groups={userGroupsAttendees}
+                />
               )}
               <EventMessages eventPk={props.id} />
-=======
-              <GroupsCard title="Organisé par" groups={groups} isDetailed />
-              <Spacer size="1rem" />
-              <GroupsCard
-                title="Mes groupes y participent"
-                groups={userGroupsAttendees}
-              />
->>>>>>> c0549c03
             </div>
           </Column>
           <StyledColumn width="380px">
