import tempfile
import uuid
from unittest.mock import patch

from PIL import Image
from django.core.files.uploadedfile import SimpleUploadedFile
from django.urls import reverse
from django.utils import timezone
from rest_framework.test import APITestCase

from agir.event_requests.models import EventAsset
from agir.events.models import Event, EventSubtype, GroupAttendee, OrganizerConfig, RSVP
from agir.events.serializers import EventProjectSerializer
from agir.gestion.models import Projet
from agir.gestion.typologies import TypeProjet
from agir.groups.models import SupportGroup, Membership
from agir.lib.tests.mixins import create_location
from agir.msgs.models import SupportGroupMessage
from agir.people.models import Person, PersonForm, PersonFormSubmission


class CreateEventAPITestCase(APITestCase):
    def setUp(self):
        self.geocode_element = patch("agir.events.tasks.geocode_element", autospec=True)
        self.geocode_element.start()
        self.addCleanup(self.geocode_element.stop)

        self.is_forbidden_during_treve_event = patch(
            "agir.events.serializers.is_forbidden_during_treve_event",
            return_value=False,
        )
        self.is_forbidden_during_treve_event.start()
        self.addCleanup(self.is_forbidden_during_treve_event.stop)

        self.managed_group = SupportGroup.objects.create()
        self.unmanaged_group = SupportGroup.objects.create()
        self.person = Person.objects.create_person(
            email="person@example.com",
            create_role=True,
        )
        Membership.objects.create(
            supportgroup=self.managed_group,
            person=self.person,
            membership_type=Membership.MEMBERSHIP_TYPE_MANAGER,
        )
        self.start_time = timezone.now() + timezone.timedelta(days=3)
        self.end_time = timezone.now() + timezone.timedelta(days=3, hours=4)
        self.location = create_location()
        self.subtype = EventSubtype.objects.create(
<<<<<<< HEAD
            label=uuid.uuid4().hex, visibility=EventSubtype.VISIBILITY_ALL
=======
            visibility=EventSubtype.VISIBILITY_ALL, label=uuid.uuid4().hex
>>>>>>> 268ba631
        )
        self.valid_data = {
            "name": "Nouvel événement",
            "startTime": str(self.start_time),
            "endTime": str(self.end_time),
            "timezone": timezone.get_default_timezone_name(),
            "contact": {
                "name": "Quelqu'un",
                "email": "quelquun@agir.test",
                "phone": "0600000000",
                "hidePhone": True,
            },
            "location": {
                "name": self.location["location_name"],
                "address1": self.location["location_address1"],
                "address2": self.location["location_address2"],
                "zip": self.location["location_zip"],
                "city": self.location["location_city"],
                "country": self.location["location_country"],
            },
            "subtype": self.subtype.id,
            "organizerGroup": self.managed_group.id,
            "legal": "{}",
            "onlineUrl": "https://visio.lafranceinsoumise.fr/abcdef",
        }

    def test_anonymous_person_cannot_post(self):
        self.client.logout()
        res = self.client.post("/api/evenements/creer/", data=self.valid_data)
        self.assertEqual(res.status_code, 401)

    def test_authenticated_user_can_post(self):
        self.client.force_login(self.person.role)
        res = self.client.post("/api/evenements/creer/", data=self.valid_data)
        self.assertEqual(res.status_code, 201, res.data)

    def test_event_is_created_upon_posting_valid_data(self):
        self.client.force_login(self.person.role)
        initial_event_length = Event.objects.all().count()
        res = self.client.post("/api/evenements/creer/", data=self.valid_data)
        self.assertEqual(res.status_code, 201, res.data)
        self.assertIn("id", res.data)
        self.assertEqual(Event.objects.all().count(), initial_event_length + 1)

    def test_organizer_config_is_created_upon_posting_valid_data_with_managed_group(
        self,
    ):
        self.client.force_login(self.person.role)
        res = self.client.post("/api/evenements/creer/", data=self.valid_data)
        self.assertEqual(res.status_code, 201, res.data)
        self.assertIn("id", res.data)
        organizer_config = OrganizerConfig.objects.filter(
            event_id=res.data["id"],
            as_group_id=self.valid_data["organizerGroup"],
            person=self.person,
        )
        self.assertEqual(organizer_config.count(), 1)

    def test_organizer_config_is_created_upon_posting_valid_data_without_group(self):
        self.client.force_login(self.person.role)
        res = self.client.post(
            "/api/evenements/creer/", data={**self.valid_data, "organizerGroup": None}
        )
        self.assertEqual(res.status_code, 201, res.data)
        self.assertIn("id", res.data)
        organizer_config = OrganizerConfig.objects.filter(
            event_id=res.data["id"],
            as_group=None,
            person=self.person,
        )
        self.assertEqual(organizer_config.count(), 1)

    def test_rsvp_is_created_upon_posting_valid_data(self):
        self.client.force_login(self.person.role)
        res = self.client.post("/api/evenements/creer/", data=self.valid_data)
        self.assertEqual(res.status_code, 201, res.data)
        self.assertIn("id", res.data)
        rsvp = OrganizerConfig.objects.filter(
            event_id=res.data["id"],
            person=self.person,
        )
        self.assertEqual(rsvp.count(), 1)

    @patch("agir.events.tasks.send_event_creation_notification.delay")
    def test_event_creation_notification_task_is_created_upon_posting_valid_data(
        self, send_event_creation_notification
    ):
        send_event_creation_notification.assert_not_called()
        self.client.force_login(self.person.role)
        res = self.client.post("/api/evenements/creer/", data=self.valid_data)
        self.assertEqual(res.status_code, 201, res.data)
        self.assertIn("id", res.data)
        send_event_creation_notification.assert_called_once()

    @patch("agir.events.tasks.geocode_event.delay")
    def test_geocoding_task_is_created_upon_posting_valid_data(self, geocode_event):
        geocode_event.assert_not_called()
        self.client.force_login(self.person.role)
        res = self.client.post("/api/evenements/creer/", data=self.valid_data)
        self.assertEqual(res.status_code, 201, res.data)
        self.assertIn("id", res.data)
        geocode_event.assert_called_once()

    @patch("agir.groups.tasks.notify_new_group_event.delay")
    def test_notify_new_group_event_task_is_created_upon_posting_valid_data_with_organizer_group(
        self, notify_new_group_event
    ):
        notify_new_group_event.assert_not_called()
        self.client.force_login(self.person.role)
        res = self.client.post("/api/evenements/creer/", data=self.valid_data)
        self.assertEqual(res.status_code, 201, res.data)
        self.assertIn("id", res.data)
        notify_new_group_event.assert_called_once()

    @patch("agir.groups.tasks.send_new_group_event_email.delay")
    def test_send_new_group_event_email_task_is_created_upon_posting_valid_data_with_organizer_group(
        self, send_new_group_event_email
    ):
        send_new_group_event_email.assert_not_called()
        self.client.force_login(self.person.role)
        res = self.client.post("/api/evenements/creer/", data=self.valid_data)
        self.assertEqual(res.status_code, 201, res.data)
        self.assertIn("id", res.data)
        send_new_group_event_email.assert_called_once()

    @patch("agir.groups.tasks.notify_new_group_event.delay")
    def test_notify_new_group_event_task_is_not_created_upon_posting_valid_data_without_organizer_group(
        self, notify_new_group_event
    ):
        notify_new_group_event.assert_not_called()
        self.client.force_login(self.person.role)
        res = self.client.post(
            "/api/evenements/creer/", data={**self.valid_data, "organizerGroup": None}
        )
        self.assertEqual(res.status_code, 201, res.data)
        self.assertIn("id", res.data)
        notify_new_group_event.assert_not_called()

    @patch("agir.groups.tasks.send_new_group_event_email.delay")
    def test_send_new_group_event_email_task_is_not_created_upon_posting_valid_data_without_organizer_group(
        self, send_new_group_event_email
    ):
        send_new_group_event_email.assert_not_called()
        self.client.force_login(self.person.role)
        res = self.client.post(
            "/api/evenements/creer/", data={**self.valid_data, "organizerGroup": None}
        )
        self.assertEqual(res.status_code, 201, res.data)
        self.assertIn("id", res.data)
        send_new_group_event_email.assert_not_called()

    def test_event_is_not_created_with_missing_name(self):
        self.client.force_login(self.person.role)
        res = self.client.post(
            "/api/evenements/creer/", data={**self.valid_data, "name": ""}
        )
        self.assertEqual(res.status_code, 422)
        self.assertIn("name", res.data)

    def test_event_is_not_created_with_too_short_name(self):
        self.client.force_login(self.person.role)
        res = self.client.post(
            "/api/evenements/creer/", data={**self.valid_data, "name": "A"}
        )
        self.assertEqual(res.status_code, 422)
        self.assertIn("name", res.data)

    def test_event_is_not_created_with_too_long_name(self):
        self.client.force_login(self.person.role)
        res = self.client.post(
            "/api/evenements/creer/", data={**self.valid_data, "name": "A" * 101}
        )
        self.assertEqual(res.status_code, 422)
        self.assertIn("name", res.data)

    def test_event_is_not_created_with_missing_start_time(self):
        self.client.force_login(self.person.role)
        res = self.client.post(
            "/api/evenements/creer/", data={**self.valid_data, "startTime": ""}
        )
        self.assertEqual(res.status_code, 422)
        self.assertIn("startTime", res.data)

    def test_event_is_not_created_with_invalid_start_time(self):
        self.client.force_login(self.person.role)
        res = self.client.post(
            "/api/evenements/creer/",
            data={**self.valid_data, "startTime": "not a date"},
        )
        self.assertEqual(res.status_code, 422)
        self.assertIn("startTime", res.data)

    def test_event_is_not_created_with_missing_end_time(self):
        self.client.force_login(self.person.role)
        res = self.client.post(
            "/api/evenements/creer/", data={**self.valid_data, "endTime": ""}
        )
        self.assertEqual(res.status_code, 422)
        self.assertIn("endTime", res.data)

    def test_event_is_not_created_with_invalid_end_time(self):
        self.client.force_login(self.person.role)
        res = self.client.post(
            "/api/evenements/creer/", data={**self.valid_data, "endTime": "not a date"}
        )
        self.assertEqual(res.status_code, 422)
        self.assertIn("endTime", res.data)

    def test_event_is_not_created_with_event_duration_longer_than_7_days(self):
        self.client.force_login(self.person.role)
        res = self.client.post(
            "/api/evenements/creer/",
            data={
                **self.valid_data,
                "endTime": self.start_time + timezone.timedelta(days=8),
            },
        )
        self.assertEqual(res.status_code, 422)
        self.assertIn("endTime", res.data)

    def test_event_is_not_created_with_missing_contact(self):
        self.client.force_login(self.person.role)
        res = self.client.post(
            "/api/evenements/creer/", data={**self.valid_data, "contact": None}
        )
        self.assertEqual(res.status_code, 422)
        self.assertIn("contact", res.data)

    def test_event_is_not_created_with_missing_contact_property(self):
        self.client.force_login(self.person.role)
        res = self.client.post(
            "/api/evenements/creer/", data={**self.valid_data, "contact": {}}
        )
        self.assertEqual(res.status_code, 422)
        self.assertIn("contact", res.data)
        self.assertIn("name", res.data["contact"])
        self.assertIn("email", res.data["contact"])
        self.assertIn("phone", res.data["contact"])

    def test_event_is_not_created_with_missing_location(self):
        self.client.force_login(self.person.role)
        res = self.client.post(
            "/api/evenements/creer/", data={**self.valid_data, "location": None}
        )
        self.assertEqual(res.status_code, 422)
        self.assertIn("location", res.data)

    def test_event_is_not_created_with_missing_location_property(self):
        self.client.force_login(self.person.role)
        res = self.client.post(
            "/api/evenements/creer/", data={**self.valid_data, "location": {}}
        )
        self.assertEqual(res.status_code, 422)
        self.assertIn("location", res.data)
        self.assertIn("name", res.data["location"])
        self.assertIn("address1", res.data["location"])
        self.assertIn("zip", res.data["location"])
        self.assertIn("city", res.data["location"])
        self.assertIn("country", res.data["location"])

    def test_event_is_not_created_with_missing_subtype(self):
        self.client.force_login(self.person.role)
        res = self.client.post(
            "/api/evenements/creer/", data={**self.valid_data, "subtype": None}
        )
        self.assertEqual(res.status_code, 422)
        self.assertIn("subtype", res.data)

    def test_event_is_not_created_with_unmanaged_organizer_group(self):
        self.client.force_login(self.person.role)
        res = self.client.post(
            "/api/evenements/creer/",
            data={**self.valid_data, "organizerGroup": str(self.unmanaged_group.pk)},
        )
        self.assertEqual(res.status_code, 422)
        self.assertIn("organizerGroup", res.data)

    def test_event_is_not_created_with_invalid_onlineUrl(self):
        self.client.force_login(self.person.role)
        res = self.client.post(
            "/api/evenements/creer/",
            data={**self.valid_data, "onlineUrl": "not an URL!"},
        )
        self.assertEqual(res.status_code, 422)
        self.assertIn("onlineUrl", res.data)

    @patch("agir.events.serializers.is_forbidden_during_treve_event", return_value=True)
    def test_event_with_forbidden_during_treve_data(
        self, is_forbidden_during_treve_event
    ):
        self.client.force_login(self.person.role)
        res = self.client.post(
            "/api/evenements/creer/",
            data={**self.valid_data},
        )
        self.assertEqual(res.status_code, 422)
        self.assertIn("endTime", res.data)

    def test_for_organizer_group_members_only_subtype_event_is_not_created_without_organizer_group(
        self,
    ):
        subtype = EventSubtype.objects.create(
<<<<<<< HEAD
            label=uuid.uuid4().hex, visibility=EventSubtype.VISIBILITY_ALL
        )
        subtype.for_organizer_group_members_only = True
        subtype.save()
=======
            visibility=EventSubtype.VISIBILITY_ALL,
            label=uuid.uuid4().hex,
            for_organizer_group_members_only=True,
        )
>>>>>>> 268ba631
        self.client.force_login(self.person.role)
        res = self.client.post(
            "/api/evenements/creer/",
            data={**self.valid_data, "subtype": subtype.id, "organizerGroup": None},
        )
        self.assertEqual(res.status_code, 422)
        self.assertIn("organizerGroup", res.data)

    def test_for_supportgroup_type_subtype_event_is_not_created_without_organizer_group(
        self,
    ):
        subtype = EventSubtype.objects.create(
<<<<<<< HEAD
            label=uuid.uuid4().hex, visibility=EventSubtype.VISIBILITY_ALL
        )
        subtype.for_supportgroup_type = SupportGroup.TYPE_LOCAL_GROUP
        subtype.save()
=======
            visibility=EventSubtype.VISIBILITY_ALL,
            label=uuid.uuid4().hex,
            for_supportgroup_type=SupportGroup.TYPE_LOCAL_GROUP,
        )
>>>>>>> 268ba631
        self.client.force_login(self.person.role)
        res = self.client.post(
            "/api/evenements/creer/",
            data={**self.valid_data, "subtype": subtype.id, "organizerGroup": None},
        )
        self.assertEqual(res.status_code, 422)
        self.assertIn("organizerGroup", res.data)

    def test_for_supportgroup_type_subtype_event_is_not_created_for_different_type_group(
        self,
    ):
        local_group = SupportGroup.objects.create(type=SupportGroup.TYPE_LOCAL_GROUP)
        thematic_group = SupportGroup.objects.create(type=SupportGroup.TYPE_THEMATIC)
        Membership.objects.create(
            supportgroup=local_group,
            person=self.person,
            membership_type=Membership.MEMBERSHIP_TYPE_MANAGER,
        )
        Membership.objects.create(
            supportgroup=thematic_group,
            person=self.person,
            membership_type=Membership.MEMBERSHIP_TYPE_MANAGER,
        )
        subtype = EventSubtype.objects.create(
<<<<<<< HEAD
            label=uuid.uuid4().hex, visibility=EventSubtype.VISIBILITY_ALL
        )
        subtype.for_supportgroup_type = SupportGroup.TYPE_LOCAL_GROUP
        subtype.save()
=======
            visibility=EventSubtype.VISIBILITY_ALL,
            label=uuid.uuid4().hex,
            for_supportgroup_type=SupportGroup.TYPE_LOCAL_GROUP,
        )
>>>>>>> 268ba631
        self.client.force_login(self.person.role)
        res = self.client.post(
            "/api/evenements/creer/",
            data={
                **self.valid_data,
                "subtype": subtype.id,
                "organizerGroup": str(thematic_group.id),
            },
        )
        self.assertEqual(res.status_code, 422)
        self.assertIn("organizerGroup", res.data)
        res = self.client.post(
            "/api/evenements/creer/",
            data={
                **self.valid_data,
                "subtype": subtype.id,
                "organizerGroup": str(local_group.id),
            },
        )
        self.assertEqual(res.status_code, 201, res.data)

    def test_for_supportgroups_subtype_event_is_not_created_without_organizer_group(
        self,
    ):
        authorized_group = SupportGroup.objects.create()
        subtype = EventSubtype.objects.create(
            visibility=EventSubtype.VISIBILITY_ALL, label=uuid.uuid4().hex
        )
        subtype.for_supportgroups.add(authorized_group)
        self.client.force_login(self.person.role)
        res = self.client.post(
            "/api/evenements/creer/",
            data={**self.valid_data, "subtype": subtype.id, "organizerGroup": None},
        )
        self.assertEqual(res.status_code, 422)
        self.assertIn("organizerGroup", res.data)

    def test_for_supportgroups_subtype_event_is_not_created_for_different_type_group(
        self,
    ):
        authorized_group = SupportGroup.objects.create()
        unauthorized_group = SupportGroup.objects.create()
        Membership.objects.create(
            supportgroup=authorized_group,
            person=self.person,
            membership_type=Membership.MEMBERSHIP_TYPE_MANAGER,
        )
        Membership.objects.create(
            supportgroup=unauthorized_group,
            person=self.person,
            membership_type=Membership.MEMBERSHIP_TYPE_MANAGER,
        )
        subtype = EventSubtype.objects.create(
            visibility=EventSubtype.VISIBILITY_ALL, label=uuid.uuid4().hex
        )
        subtype.for_supportgroups.add(authorized_group)
        self.client.force_login(self.person.role)
        res = self.client.post(
            "/api/evenements/creer/",
            data={
                **self.valid_data,
                "subtype": subtype.id,
                "organizerGroup": str(unauthorized_group.id),
            },
        )
        self.assertEqual(res.status_code, 422)
        self.assertIn("organizerGroup", res.data)
        res = self.client.post(
            "/api/evenements/creer/",
            data={
                **self.valid_data,
                "subtype": subtype.id,
                "organizerGroup": str(authorized_group.id),
            },
        )
        self.assertEqual(res.status_code, 201, res.data)


class RSVPEventAPITestCase(APITestCase):
    def setUp(self):
        self.person = Person.objects.create_person(
            email="person@example.com", create_role=True, is_political_support=True
        )
        self.organizer = Person.objects.create_person(
            email="organizer@example.com", create_role=True, is_political_support=True
        )
        self.start_time = timezone.now()
        self.end_time = self.start_time + timezone.timedelta(hours=2)

    def create_event(self, **kwargs):
        defaults = {
            "name": "Event",
            "start_time": self.start_time,
            "end_time": self.end_time,
            "organizer_person": self.organizer,
        }
        kwargs = {**defaults, **kwargs}
        return Event.objects.create(**kwargs)

    def test_anonymous_person_cannot_rsvp(self):
        self.client.logout()
        event = self.create_event()
        res = self.client.post(f"/api/evenements/{event.pk}/inscription/")
        self.assertEqual(res.status_code, 401)

<<<<<<< HEAD
=======
    def test_2022_person_can_rsvp_insoumise_event(self):
        person_2022 = Person.objects.create_person(
            email="2022@example.com",
            create_role=True,
            is_insoumise=False,
            is_2022=True,
        )
        event = self.create_event(for_users=Event.FOR_USERS_INSOUMIS)
        self.client.force_login(person_2022.role)
        res = self.client.post(f"/api/evenements/{event.pk}/inscription/")
        self.assertEqual(res.status_code, 201, res.data)

    def test_insoumise_person_can_rsvp_2022_event(self):
        person_insoumise = Person.objects.create_person(
            email="insoumise@example.com",
            create_role=True,
            is_insoumise=True,
            is_2022=False,
        )
        event = self.create_event(for_users=Event.FOR_USERS_2022)
        self.client.force_login(person_insoumise.role)
        res = self.client.post(f"/api/evenements/{event.pk}/inscription/")
        self.assertEqual(res.status_code, 201, res.data)

>>>>>>> 268ba631
    def test_person_cannot_rsvp_event_with_subscription_form(self):
        subscription_form = PersonForm.objects.create()
        event = self.create_event(
            subscription_form_id=subscription_form.pk,
        )
        self.client.force_login(self.person.role)
        res = self.client.post(f"/api/evenements/{event.pk}/inscription/")
        self.assertEqual(res.status_code, 405)
        self.assertIn("redirectTo", res.data)

    def test_person_cannot_rsvp_if_already_participant(self):
        event = self.create_event()
        RSVP.objects.create(
            event=event,
            person=self.person,
            status=RSVP.STATUS_CONFIRMED,
        )
        self.client.force_login(self.person.role)
        res = self.client.post(f"/api/evenements/{event.pk}/inscription/")
        self.assertEqual(res.status_code, 405)
        self.assertIn("redirectTo", res.data)

    def test_person_cannot_rsvp_if_event_is_not_free(self):
        event = self.create_event(
            payment_parameters='{"price":10}',
        )
        RSVP.objects.create(
            event=event,
            person=self.person,
            status=RSVP.STATUS_CONFIRMED,
        )
        self.client.force_login(self.person.role)
        res = self.client.post(f"/api/evenements/{event.pk}/inscription/")
        self.assertEqual(res.status_code, 405)
        self.assertIn("redirectTo", res.data)

    def test_person_can_rsvp_for_organizer_group_members_only_if_person_is_group_member(
        self,
    ):
        subtype = EventSubtype.objects.create(
<<<<<<< HEAD
            label=uuid.uuid4().hex, visibility=EventSubtype.VISIBILITY_ALL
=======
            visibility=EventSubtype.VISIBILITY_ALL, label=uuid.uuid4().hex
>>>>>>> 268ba631
        )
        subtype.for_organizer_group_members_only = True
        subtype.save()
        group = SupportGroup.objects.create(name="Group")
        event = self.create_event(
            subtype=subtype,
            organizer_group=group,
        )
        RSVP.objects.create(
            event=event,
            person=self.person,
            status=RSVP.STATUS_CONFIRMED,
        )
        self.client.force_login(self.person.role)
        res = self.client.post(f"/api/evenements/{event.pk}/inscription/")
        self.assertEqual(res.status_code, 403)
        member = Person.objects.create_person("member@agir.test", create_role=True)
        Membership.objects.create(
            supportgroup=group,
            person=member,
            membership_type=Membership.MEMBERSHIP_TYPE_MEMBER,
        )
        self.client.force_login(member.role)
        res = self.client.post(f"/api/evenements/{event.pk}/inscription/")
        self.assertEqual(res.status_code, 201, res.data)

    def test_authenticated_person_can_rsvp_available_event(self):
        event = self.create_event()
        self.client.force_login(self.person.role)
        res = self.client.post(f"/api/evenements/{event.pk}/inscription/")
        self.assertEqual(res.status_code, 201, res.data)

    @patch("agir.events.views.api_views.rsvp_to_free_event")
    def test_rsvp_to_free_event_is_called_upon_joining(self, rsvp_to_free_event):
        event = self.create_event()
        self.client.force_login(self.person.role)
        rsvp_to_free_event.assert_not_called()
        res = self.client.post(f"/api/evenements/{event.pk}/inscription/")
        self.assertEqual(res.status_code, 201, res.data)
        rsvp_to_free_event.assert_called()

    def test_rsvp_is_created_upon_rsvping(self):
        event = self.create_event()
        self.client.force_login(self.person.role)
        self.assertFalse(
            RSVP.objects.filter(
                event=event,
                person=self.person,
            ).exists()
        )
        res = self.client.post(f"/api/evenements/{event.pk}/inscription/")
        self.assertEqual(res.status_code, 201, res.data)
        self.assertTrue(
            RSVP.objects.filter(
                event=event,
                person=self.person,
            ).exists()
        )


class RSVPEventAsGroupAPITestCase(APITestCase):
    def setUp(self):
        self.person = Person.objects.create_person(
            email="person@example.com", create_role=True, is_political_support=True
        )
        self.start_time = timezone.now()
        self.end_time = self.start_time + timezone.timedelta(hours=2)

    def test_person_can_rsvp_as_a_group(self):
        group = SupportGroup.objects.create()
        event = Event.objects.create(
            name="Event", start_time=self.start_time, end_time=self.end_time
        )
        referent = Person.objects.create_person(
            email="referent@agir.local", create_role=True
        )
        Membership.objects.create(
            supportgroup=group,
            person=referent,
            membership_type=Membership.MEMBERSHIP_TYPE_REFERENT,
        )
        self.client.force_login(referent.role)
        res = self.client.post(
            f"/api/evenements/{event.pk}/inscription-groupe/",
            data={"groupPk": group.id},
        )
        self.assertEqual(res.status_code, 201, res.data)

    def test_person_cannot_rsvp_for_group_without_permission(self):
        group = SupportGroup.objects.create()
        event = Event.objects.create(
            name="Event", start_time=self.start_time, end_time=self.end_time
        )
        member = Person.objects.create_person(
            email="member@agir.local", create_role=True
        )
        Membership.objects.create(
            supportgroup=group,
            person=member,
            membership_type=Membership.MEMBERSHIP_TYPE_MEMBER,
        )

        self.client.force_login(member.role)
        res = self.client.post(
            f"/api/evenements/{event.pk}/inscription-groupe/",
            data={"groupPk": group.id},
        )
        self.assertEqual(res.status_code, 403)

    def test_cannot_rsvp_for_organizer_group_members_only_event_as_group(self):
        subtype = EventSubtype.objects.create(
<<<<<<< HEAD
            label=uuid.uuid4().hex, visibility=EventSubtype.VISIBILITY_ALL
=======
            visibility=EventSubtype.VISIBILITY_ALL, label=uuid.uuid4().hex
>>>>>>> 268ba631
        )
        subtype.for_organizer_group_members_only = True
        subtype.save()
        group = SupportGroup.objects.create()
        event = Event.objects.create(
            name="Event",
            start_time=self.start_time,
            end_time=self.end_time,
            subtype=subtype,
        )
        member = Person.objects.create_person(
            email="member@agir.local", create_role=True
        )
        Membership.objects.create(
            supportgroup=group,
            person=member,
            membership_type=Membership.MEMBERSHIP_TYPE_MANAGER,
        )

        self.client.force_login(member.role)
        res = self.client.post(
            f"/api/evenements/{event.pk}/inscription-groupe/",
            data={"groupPk": group.id},
        )
        self.assertEqual(res.status_code, 403)

    def test_person_can_quit_event_as_group(self):
        group = SupportGroup.objects.create()
        event = Event.objects.create(
            name="Event", start_time=self.start_time, end_time=self.end_time
        )
        referent = Person.objects.create_person(
            email="referent@agir.local", create_role=True
        )
        Membership.objects.create(
            supportgroup=group,
            person=referent,
            membership_type=Membership.MEMBERSHIP_TYPE_REFERENT,
        )
        GroupAttendee.objects.create(group=group, event=event, organizer=referent)

        self.client.force_login(referent.role)
        res = self.client.delete(
            f"/api/evenements/{event.pk}/inscription/{group.id}/",
        )
        self.assertEqual(res.status_code, 204)

    def test_person_cannot_quit_event_as_group_without_permission(self):
        group = SupportGroup.objects.create()
        event = Event.objects.create(
            name="Event", start_time=self.start_time, end_time=self.end_time
        )
        member = Person.objects.create_person(
            email="member@agir.local", create_role=True
        )
        Membership.objects.create(
            supportgroup=group,
            person=member,
            membership_type=Membership.MEMBERSHIP_TYPE_MEMBER,
        )
        referent = Person.objects.create_person(
            email="referent@agir.local", create_role=True
        )
        Membership.objects.create(
            supportgroup=group,
            person=referent,
            membership_type=Membership.MEMBERSHIP_TYPE_REFERENT,
        )
        GroupAttendee.objects.create(group=group, event=event, organizer=referent)

        self.client.force_login(member.role)
        res = self.client.delete(f"/api/evenements/{event.pk}/inscription/{group.id}/")
        self.assertEqual(res.status_code, 405)


class QuitEventAPITestCase(APITestCase):
    def setUp(self):
        self.person = Person.objects.create_person(
            email="person@example.com",
            create_role=True,
        )
        self.start_time = timezone.now() + timezone.timedelta(hours=2)
        self.end_time = self.start_time + timezone.timedelta(hours=2)

    def test_anonymous_person_cannot_quit(self):
        self.client.logout()
        event = Event.objects.create(
            name="Event", start_time=self.start_time, end_time=self.end_time
        )
        res = self.client.delete(f"/api/evenements/{event.pk}/inscription/")
        self.assertEqual(res.status_code, 401)

    def test_person_cannot_quit_past_event(self):
        event = Event.objects.create(
            name="Event",
            start_time=self.start_time - timezone.timedelta(days=2),
            end_time=self.end_time - timezone.timedelta(days=2),
        )
        rsvp = RSVP.objects.create(event=event, person=self.person)
        self.client.force_login(self.person.role)
        res = self.client.delete(f"/api/evenements/{event.pk}/inscription/")
        self.assertEqual(res.status_code, 404)

    def test_person_cannot_quit_if_not_participant(self):
        event = Event.objects.create(
            name="Event",
            start_time=self.start_time,
            end_time=self.end_time,
        )
        other_person = Person.objects.create_person(
            email="other_person@example.com",
            create_role=True,
        )
        rsvp = RSVP.objects.create(event=event, person=other_person)
        self.client.force_login(self.person.role)
        res = self.client.delete(f"/api/evenements/{event.pk}/inscription/")
        self.assertEqual(res.status_code, 404)

    def test_person_can_quit_future_rsvped_event(self):
        event = Event.objects.create(
            name="Event",
            start_time=self.start_time,
            end_time=self.end_time,
        )
        rsvp = RSVP.objects.create(event=event, person=self.person)
        self.assertTrue(
            RSVP.objects.filter(
                event=event,
                person=self.person,
            ).exists()
        )
        self.client.force_login(self.person.role)
        res = self.client.delete(f"/api/evenements/{event.pk}/inscription/")
        self.assertEqual(res.status_code, 204)
        self.assertFalse(
            RSVP.objects.filter(
                event=event,
                person=self.person,
            ).exists()
        )


class UpdateEventAPITestCase(APITestCase):
    def setUp(self):
        self.is_forbidden_during_treve_event = patch(
            "agir.events.serializers.is_forbidden_during_treve_event",
            return_value=False,
        )
        self.is_forbidden_during_treve_event.start()
        self.addCleanup(self.is_forbidden_during_treve_event.stop)

        self.unrelated_person = Person.objects.create_person(
            email="unrelated_person@example.com",
            create_role=True,
        )
        self.organizer = Person.objects.create_person(
            email="organizer@example.com",
            create_role=True,
        )
        start_time = timezone.now() + timezone.timedelta(days=3)
        end_time = timezone.now() + timezone.timedelta(days=3, hours=4)
        self.a_subtype = EventSubtype.objects.create(
            visibility=EventSubtype.VISIBILITY_ALL, label="A subtype"
        )
        self.another_subtype = EventSubtype.objects.create(
            visibility=EventSubtype.VISIBILITY_ALL, label="Another subtype"
        )
        self.event = Event.objects.create(
            name="Event",
            start_time=start_time,
            end_time=end_time,
            timezone=timezone.get_default_timezone_name(),
            subtype=self.a_subtype,
            organizer_person=self.organizer,
        )
        self.past_event = Event.objects.create(
            name="Event",
            start_time=timezone.now() - timezone.timedelta(days=3),
            end_time=timezone.now() - timezone.timedelta(days=2),
            timezone=timezone.get_default_timezone_name(),
            subtype=self.a_subtype,
            organizer_person=self.organizer,
        )

    def test_anonymous_person_cannot_update(self):
        self.client.logout()
        data = {"subtype": self.another_subtype.pk}
        res = self.client.patch(f"/api/evenements/{self.event.pk}/modifier/", data=data)
        self.assertEqual(res.status_code, 401)

    def test_non_organizer_cannot_update(self):
        self.client.force_login(self.unrelated_person.role)
        data = {"subtype": self.another_subtype.pk}
        res = self.client.patch(f"/api/evenements/{self.event.pk}/modifier/", data=data)
        self.assertEqual(res.status_code, 403)

    def test_organizer_cannot_post_non_public_subtype(self):
        self.client.force_login(self.organizer.role)
        hidden_subtype = EventSubtype.objects.create(
            visibility=EventSubtype.VISIBILITY_NONE, label="Hidden subtype"
        )
        data = {"subtype": hidden_subtype.pk}
        res = self.client.patch(f"/api/evenements/{self.event.pk}/modifier/", data=data)
        self.assertEqual(res.status_code, 422)
        self.assertIn("subtype", res.data)

    def test_organizer_can_post_valid_subtype(self):
        self.client.force_login(self.organizer.role)
        data = {"subtype": self.another_subtype.pk}
        res = self.client.patch(f"/api/evenements/{self.event.pk}/modifier/", data=data)
        self.assertEqual(res.status_code, 200)
        self.assertIn("subtype", res.data)
        self.assertEqual(res.data["subtype"], data["subtype"])

    def test_can_update_event_only_for_upcoming_events(self):
        self.client.force_login(self.organizer.role)
        data = {"name": "ABC"}

        res = self.client.patch(
            f"/api/evenements/{self.past_event.pk}/modifier/", data=data
        )
        self.assertEqual(res.status_code, 422)
        self.assertIn("name", res.data)

        res = self.client.patch(f"/api/evenements/{self.event.pk}/modifier/", data=data)
        self.assertEqual(res.status_code, 200)
        self.assertIn("name", res.data)
        self.assertEqual(res.data["name"], data["name"])

    @patch("agir.events.serializers.is_forbidden_during_treve_event", return_value=True)
    def test_event_with_forbidden_during_treve_data(
        self, is_forbidden_during_treve_event
    ):
        self.client.force_login(self.organizer.role)
        data = {"subtype": self.another_subtype.pk}
        res = self.client.patch(f"/api/evenements/{self.event.pk}/modifier/", data=data)
        self.assertEqual(res.status_code, 422)
        self.assertIn("global", res.data)


class EventProjectAPITestCase(APITestCase):
    def setUp(self):
        self.unrelated_person = Person.objects.create_person(
            email="unrelated_person@example.com",
            create_role=True,
        )
        self.organizer = Person.objects.create_person(
            email="organizer@example.com",
            create_role=True,
        )
        start_time = timezone.now() + timezone.timedelta(days=3)
        end_time = timezone.now() + timezone.timedelta(days=3, hours=4)
        self.a_subtype = EventSubtype.objects.create(
            visibility=EventSubtype.VISIBILITY_ALL,
            label="A subtype",
            type=EventSubtype.TYPE_PUBLIC_ACTION,
        )
        self.event = Event.objects.create(
            name="Event",
            start_time=start_time,
            end_time=end_time,
            timezone=timezone.get_default_timezone_name(),
            subtype=self.a_subtype,
            organizer_person=self.organizer,
        )
        self.project = Projet.objects.create(
            titre="Project", type=TypeProjet.choices[0][0], event=self.event
        )
        self.event_wo_project = Event.objects.create(
            name="Event without project",
            start_time=start_time,
            end_time=end_time,
            timezone=timezone.get_default_timezone_name(),
            subtype=self.a_subtype,
            organizer_person=self.organizer,
        )
        self.valid_update_data = {
            "dismissedDocumentTypes": [
                EventProjectSerializer.Meta.valid_document_types[0]
            ]
        }

    ## GET
    def test_anonymous_person_cannot_retrieve_project(self):
        self.client.logout()
        res = self.client.get(f"/api/evenements/{self.event.pk}/projet/")
        self.assertEqual(res.status_code, 401)

    def test_non_organizer_person_cannot_retrieve_project(self):
        self.client.force_login(self.unrelated_person.role)
        res = self.client.get(f"/api/evenements/{self.event.pk}/projet/")
        self.assertEqual(res.status_code, 403)

    def test_organizer_person_cannot_retrieve_project_if_none_exists(self):
        self.client.force_login(self.organizer.role)
        res = self.client.get(f"/api/evenements/{self.event_wo_project.pk}/projet/")
        self.assertEqual(res.status_code, 404)

    def test_organizer_person_can_retrieve_project_if_one_exists(self):
        self.client.force_login(self.organizer.role)
        res = self.client.get(f"/api/evenements/{self.event.pk}/projet/")
        self.assertEqual(res.status_code, 200)
        self.assertEqual(res.data["projectId"], self.project.pk)

    ## PATCH
    def test_anonymous_person_cannot_update_project(self):
        self.client.logout()
        res = self.client.patch(
            f"/api/evenements/{self.event.pk}/projet/", data=self.valid_update_data
        )
        self.assertEqual(res.status_code, 401)

    def test_non_organizer_person_cannot_update_project(self):
        self.client.force_login(self.unrelated_person.role)
        res = self.client.patch(
            f"/api/evenements/{self.event.pk}/projet/", data=self.valid_update_data
        )
        self.assertEqual(res.status_code, 403)

    def test_organizer_person_cannot_update_project_if_none_exists(self):
        self.client.force_login(self.organizer.role)
        res = self.client.patch(
            f"/api/evenements/{self.event_wo_project.pk}/projet/",
            data=self.valid_update_data,
        )
        self.assertEqual(res.status_code, 404)

    def test_organizer_person_cannot_update_with_invalid_data(self):
        self.client.force_login(self.organizer.role)
        data = {"dismissedDocumentTypes": None}
        res = self.client.patch(
            f"/api/evenements/{self.event.pk}/projet/",
            data=data,
        )
        self.assertEqual(res.status_code, 422)

        data = {
            "dismissedDocumentTypes": [
                "NOT-" + EventProjectSerializer.Meta.valid_document_types[0]
            ]
        }
        res = self.client.patch(
            f"/api/evenements/{self.event.pk}/projet/",
            data=data,
        )
        self.assertEqual(res.status_code, 422)

    def test_organizer_person_can_update_project_if_one_exists(self):
        self.client.force_login(self.organizer.role)
        res = self.client.patch(
            f"/api/evenements/{self.event.pk}/projet/", data=self.valid_update_data
        )
        self.assertEqual(res.status_code, 200)
        self.assertEqual(res.data["projectId"], self.project.pk)
        self.assertEqual(
            res.data["dismissedDocumentTypes"],
            self.valid_update_data["dismissedDocumentTypes"],
        )

    def test_updating_dismissed_document_types_does_not_override_instance_details(self):
        self.client.force_login(self.organizer.role)
        self.project.details = {"a": "a", "documents": {"b": "b"}}
        self.project.save()
        res = self.client.patch(
            f"/api/evenements/{self.event.pk}/projet/", data=self.valid_update_data
        )
        self.assertEqual(res.status_code, 200)
        self.project.refresh_from_db()
        self.assertEqual(
            self.project.details,
            {
                "a": "a",
                "documents": {
                    "b": "b",
                    "absent": self.valid_update_data["dismissedDocumentTypes"],
                },
            },
        )


class CreateEventProjectDocumentAPITestCase(APITestCase):
    def setUp(self):
        self.unrelated_person = Person.objects.create_person(
            email="unrelated_person@example.com",
            create_role=True,
        )
        self.organizer = Person.objects.create_person(
            email="organizer@example.com",
            create_role=True,
        )
        start_time = timezone.now() + timezone.timedelta(days=3)
        end_time = timezone.now() + timezone.timedelta(days=3, hours=4)
        self.a_subtype = EventSubtype.objects.create(
            visibility=EventSubtype.VISIBILITY_ALL,
            label="A subtype",
            type=EventSubtype.TYPE_PUBLIC_ACTION,
        )
        self.event = Event.objects.create(
            name="Event",
            start_time=start_time,
            end_time=end_time,
            timezone=timezone.get_default_timezone_name(),
            subtype=self.a_subtype,
            organizer_person=self.organizer,
        )
        self.project = Projet.objects.create(
            titre="Project", type=TypeProjet.choices[0][0], event=self.event
        )
        self.event_wo_project = Event.objects.create(
            name="Event without project",
            start_time=start_time,
            end_time=end_time,
            timezone=timezone.get_default_timezone_name(),
            subtype=self.a_subtype,
            organizer_person=self.organizer,
        )

        image = Image.new("RGB", (100, 100))
        tmp_file = tempfile.NamedTemporaryFile(suffix=".jpg")
        image.save(tmp_file)
        tmp_file.seek(0)

        self.valid_data = {
            "type": EventProjectSerializer.Meta.valid_document_types[0],
            "name": "A document",
            "description": "A description",
            "file": tmp_file,
        }

    def test_anonymous_person_cannot_add_document(self):
        self.client.logout()
        res = self.client.post(
            f"/api/evenements/{self.event.pk}/projet/document/",
            data=self.valid_data,
            format="multipart",
        )
        self.assertEqual(res.status_code, 401)

    def test_non_organizer_person_cannot_add_document(self):
        self.client.force_login(self.unrelated_person.role)
        res = self.client.post(
            f"/api/evenements/{self.event.pk}/projet/document/",
            data=self.valid_data,
            format="multipart",
        )
        self.assertEqual(res.status_code, 403)

    def test_organizer_person_cannot_add_document_if_project_does_not_exists(self):
        self.client.force_login(self.organizer.role)
        res = self.client.post(
            f"/api/evenements/{self.event_wo_project.pk}/projet/document/",
            data=self.valid_data,
            format="multipart",
        )
        self.assertEqual(res.status_code, 404)

    def test_organizer_person_cannot_add_document_if_type_is_invalid(self):
        self.client.force_login(self.organizer.role)
        data = {**self.valid_data, "type": "Not a valid type"}
        res = self.client.post(
            f"/api/evenements/{self.event.pk}/projet/document/",
            data=data,
            format="multipart",
        )
        self.assertEqual(res.status_code, 422)
        self.assertIn("type", res.data)

    def test_organizer_person_cannot_add_document_if_name_is_invalid(self):
        self.client.force_login(self.organizer.role)
        data = {**self.valid_data, "name": ""}
        res = self.client.post(
            f"/api/evenements/{self.event.pk}/projet/document/",
            data=data,
            format="multipart",
        )
        self.assertEqual(res.status_code, 422)
        self.assertIn("name", res.data)

    def test_organizer_person_cannot_add_document_if_file_is_invalid(self):
        self.client.force_login(self.organizer.role)
        data = {**self.valid_data, "file": ""}
        res = self.client.post(
            f"/api/evenements/{self.event.pk}/projet/document/",
            data=data,
            format="multipart",
        )
        self.assertEqual(res.status_code, 422)
        self.assertIn("file", res.data)

    def test_organizer_person_can_add_document_if_project_exists_and_data_is_valid(
        self,
    ):
        original_document_length = self.project.documents.count()
        self.client.force_login(self.organizer.role)
        res = self.client.post(
            f"/api/evenements/{self.event.pk}/projet/document/",
            data=self.valid_data,
            format="multipart",
        )
        self.assertEqual(res.status_code, 201, res.data)
        self.project.refresh_from_db()
        self.assertEqual(self.project.documents.count(), original_document_length + 1)


class EventProjectsAPITestCase(APITestCase):
    def setUp(self):
        self.unrelated_person = Person.objects.create_person(
            email="unrelated_person@example.com",
            create_role=True,
        )
        self.organizer = Person.objects.create_person(
            email="organizer@example.com",
            create_role=True,
        )
        start_time = timezone.now() + timezone.timedelta(days=3)
        end_time = timezone.now() + timezone.timedelta(days=3, hours=4)
        self.a_subtype = EventSubtype.objects.create(
            visibility=EventSubtype.VISIBILITY_ALL,
            label="A subtype",
            type=EventSubtype.TYPE_PUBLIC_ACTION,
        )
        self.event = Event.objects.create(
            name="Event",
            start_time=start_time,
            end_time=end_time,
            timezone=timezone.get_default_timezone_name(),
            subtype=self.a_subtype,
            organizer_person=self.organizer,
        )
        self.project = Projet.objects.create(
            titre="Project", type=TypeProjet.choices[0][0], event=self.event
        )

    def test_anonymous_person_cannot_retrieve_projects(self):
        self.client.logout()
        res = self.client.get(f"/api/evenements/projets/")
        self.assertEqual(res.status_code, 401)

    def test_non_organizer_person_can_retrieve_no_project(self):
        self.client.force_login(self.unrelated_person.role)
        res = self.client.get(f"/api/evenements/projets/")
        self.assertEqual(res.status_code, 200)
        self.assertEqual(len(res.data), 0)

    def test_organizer_person_can_retrieve_projects(self):
        self.client.force_login(self.organizer.role)
        res = self.client.get(f"/api/evenements/projets/")
        self.assertEqual(res.status_code, 200)
        self.assertEqual(len(res.data), 1)


class EventReportPersonFormAPITestCase(APITestCase):
    def setUp(self):
        self.unrelated_person = Person.objects.create(
            email="unrelated_person@example.com",
            create_role=True,
        )
        self.organizer = Person.objects.create(
            email="organizer@example.com",
            create_role=True,
        )
        self.report_person_form = PersonForm.objects.create(
            title="Form", description="Form", slug="formulaire"
        )
        self.subtype_with_form = EventSubtype.objects.create(
            visibility=EventSubtype.VISIBILITY_ALL,
            label="Subtype with form",
            report_person_form=self.report_person_form,
        )
        self.subtype_without_form = EventSubtype.objects.create(
            visibility=EventSubtype.VISIBILITY_ALL,
            label="Subtype without form",
            report_person_form=None,
        )
        self.event_without_form = Event.objects.create(
            name="Event",
            start_time=timezone.now() + timezone.timedelta(days=3),
            end_time=timezone.now() + timezone.timedelta(days=3, hours=4),
            timezone=timezone.get_default_timezone_name(),
            subtype=self.subtype_without_form,
            organizer_person=self.organizer,
        )
        self.upcomint_event = Event.objects.create(
            name="Upcoming",
            start_time=timezone.now() + timezone.timedelta(days=3),
            end_time=timezone.now() + timezone.timedelta(days=3, hours=4),
            timezone=timezone.get_default_timezone_name(),
            subtype=self.subtype_with_form,
            organizer_person=self.organizer,
        )
        self.past_event = Event.objects.create(
            name="Past",
            start_time=timezone.now() - timezone.timedelta(days=3),
            end_time=timezone.now() - timezone.timedelta(days=2),
            timezone=timezone.get_default_timezone_name(),
            subtype=self.subtype_with_form,
            organizer_person=self.organizer,
        )
        self.too_old_event = Event.objects.create(
            name="Too old",
            start_time=timezone.now() - timezone.timedelta(days=9),
            end_time=timezone.now() - timezone.timedelta(days=8),
            timezone=timezone.get_default_timezone_name(),
            subtype=self.subtype_with_form,
            organizer_person=self.organizer,
        )

    def test_anonymous_person_cannot_retrieve_form(self):
        self.client.logout()
        res = self.client.get(f"/api/evenements/{self.past_event.pk}/bilan/")
        self.assertEqual(res.status_code, 401)

    def test_non_organizer_cannot_retrieve_form(self):
        self.client.force_login(self.unrelated_person.role)
        res = self.client.get(f"/api/evenements/{self.past_event.pk}/bilan/")
        self.assertEqual(res.status_code, 403)

    def test_cannot_retrieve_form_for_unexisting_event(self):
        self.client.force_login(self.organizer.role)
        res = self.client.get(f"/api/evenements/{uuid.uuid4()}/bilan/")
        self.assertEqual(res.status_code, 404)

    def test_cannot_retrieve_form_for_event_with_formless_subtype(self):
        self.client.force_login(self.organizer.role)
        res = self.client.get(f"/api/evenements/{self.event_without_form.pk}/bilan/")
        self.assertEqual(res.status_code, 404)

    def test_can_retrieve_form_for_more_than_a_week_old_event(self):
        self.client.force_login(self.organizer.role)
        res = self.client.get(f"/api/evenements/{self.too_old_event.pk}/bilan/")
        self.assertEqual(res.status_code, 404)

    def test_can_retrieve_form_for_upcoming_event(self):
        self.client.force_login(self.organizer.role)
        res = self.client.get(f"/api/evenements/{self.upcomint_event.pk}/bilan/")
        self.assertEqual(res.status_code, 200)

    def test_organizer_can_retrieve_form_for_less_than_a_week_old_event(self):
        self.client.force_login(self.organizer.role)
        res = self.client.get(f"/api/evenements/{self.past_event.pk}/bilan/")
        self.assertEqual(res.status_code, 200)

    def test_organizer_can_retrieve_form_url_with_event_query_param(self):
        self.client.force_login(self.organizer.role)
        res = self.client.get(f"/api/evenements/{self.past_event.pk}/bilan/")
        self.assertEqual(res.status_code, 200)
        self.assertIn("url", res.data)
        self.assertIn(
            f"/formulaires/formulaire/?reported_event_id={self.past_event.pk}",
            res.data["url"],
        )

    def test_organizer_can_retrieve_form_submission_state_for_event(self):
        self.client.force_login(self.organizer.role)
        res = self.client.get(f"/api/evenements/{self.past_event.pk}/bilan/")
        self.assertEqual(res.status_code, 200)
        self.assertIn("submitted", res.data)
        self.assertFalse(res.data["submitted"])

        PersonFormSubmission.objects.create(
            form=self.report_person_form,
            person=self.organizer,
            data={"reported_event_id": str(self.upcomint_event.pk)},
        )
        res = self.client.get(f"/api/evenements/{self.past_event.pk}/bilan/")
        self.assertEqual(res.status_code, 200)
        self.assertIn("submitted", res.data)
        self.assertFalse(res.data["submitted"])

        PersonFormSubmission.objects.create(
            form=self.report_person_form,
            person=self.organizer,
            data={"reported_event_id": str(self.past_event.pk)},
        )
        res = self.client.get(f"/api/evenements/{self.past_event.pk}/bilan/")
        self.assertEqual(res.status_code, 200)
        self.assertIn("submitted", res.data)
        self.assertTrue(res.data["submitted"])


class EventTestMessageAPITestCase(APITestCase):
    def setUp(self):
        self.organizer = Person.objects.create_person(
            email="organizer@example.com",
            create_role=True,
        )
        start_time = timezone.now() + timezone.timedelta(days=3)
        end_time = timezone.now() + timezone.timedelta(days=3, hours=4)
        self.event = Event.objects.create(
            name="Event",
            start_time=start_time,
            end_time=end_time,
            organizer_person=self.organizer,
        )

        self.group = SupportGroup.objects.create(name="Groupe 1")
        self.group2 = SupportGroup.objects.create(name="Groupe 2")
        self.referent = Person.objects.create_person(
            email="referent@example.com",
            create_role=True,
        )
        Membership.objects.create(
            supportgroup=self.group,
            person=self.referent,
            membership_type=Membership.MEMBERSHIP_TYPE_REFERENT,
        )
        self.member = Person.objects.create_person(
            email="member@example.com",
            create_role=True,
        )
        Membership.objects.create(
            supportgroup=self.group,
            person=self.member,
            membership_type=Membership.MEMBERSHIP_TYPE_MEMBER,
        )

        # 3 messages on event : 2 from group1 with different permission, 1 from group2
        SupportGroupMessage.objects.create(
            supportgroup=self.group,
            author=self.referent,
            text="Lorem",
            linked_event=self.event,
        )
        SupportGroupMessage.objects.create(
            supportgroup=self.group,
            author=self.referent,
            text="Lorem",
            required_membership_type=Membership.MEMBERSHIP_TYPE_REFERENT,
            linked_event=self.event,
        )
        self.other_message = SupportGroupMessage.objects.create(
            supportgroup=self.group2,
            author=self.referent,
            text="Lorem",
            linked_event=self.event,
        )

    def test_members_can_get_own_group_messages(self):
        self.client.force_login(self.member.role)
        res = self.client.get(f"/api/evenements/{self.event.pk}/messages/")
        self.assertEqual(res.status_code, 200)
        self.assertEqual(len(res.data), 1)

    def test_referent_can_get_own_group_messages(self):
        self.client.force_login(self.referent.role)
        res = self.client.get(f"/api/evenements/{self.event.pk}/messages/")
        self.assertEqual(res.status_code, 200)
        self.assertEqual(len(res.data), 3)

    def test_members_cannot_get_others_group_messages(self):
        self.client.force_login(self.member.role)
        res = self.client.get(f"/api/evenements/{self.event.pk}/messages/")
        self.assertEqual(res.status_code, 200)
        self.assertEqual(len(res.data), 1)
        self.assertEqual(res.data[0]["id"] == self.other_message.pk, False)


class EventAssetListAPITestCase(APITestCase):
    def setUp(self):
        self.unrelated_person = Person.objects.create_person(
            email="unrelated_person@example.com",
            create_role=True,
        )
        self.organizer = Person.objects.create_person(
            email="organizer@example.com",
            create_role=True,
        )
        start_time = timezone.now() + timezone.timedelta(days=3)
        end_time = timezone.now() + timezone.timedelta(days=3, hours=4)
        self.a_subtype = EventSubtype.objects.create(
            visibility=EventSubtype.VISIBILITY_ALL,
            label="A subtype",
            type=EventSubtype.TYPE_PUBLIC_ACTION,
        )
        self.event = Event.objects.create(
            name="Event",
            start_time=start_time,
            end_time=end_time,
            timezone=timezone.get_default_timezone_name(),
            subtype=self.a_subtype,
            organizer_person=self.organizer,
        )
        self.published_event_asset = EventAsset.objects.create(
            name="published asset",
            file=SimpleUploadedFile(
                "document.png",
                b"Un faux fichier",
                content_type="image/png",
            ),
            event=self.event,
            published=True,
        )
        self.unpublished_event_asset = EventAsset.objects.create(
            name="published asset",
            file=SimpleUploadedFile(
                "document.png",
                b"Un faux fichier",
                content_type="image/png",
            ),
            event=self.event,
            published=False,
        )

    def get_url(self, event):
        return reverse("api_event_assets", args=(event.pk,))

    def test_anonymous_person_cannot_retrieve_asset(self):
        self.client.logout()
        res = self.client.get(self.get_url(self.event))
        self.assertEqual(res.status_code, 401)

    def test_non_organizer_person_cannot_retrieve_asset(self):
        self.client.force_login(self.unrelated_person.role)
        res = self.client.get(self.get_url(self.event))
        self.assertEqual(res.status_code, 403)

    def test_organizer_person_cannot_retrieve_asset_if_event_does_not_exist(self):
        self.client.force_login(self.organizer.role)
        res = self.client.get(self.get_url(Event()))
        self.assertEqual(res.status_code, 404)

    def test_organizer_person_can_retrieve_assets(self):
        self.client.force_login(self.organizer.role)
        res = self.client.get(self.get_url(self.event))
        self.assertEqual(res.status_code, 200)
        self.assertIsInstance(res.data, list)

    def test_organizer_person_can_retrieve_only_published_assets(self):
        self.client.force_login(self.organizer.role)
        res = self.client.get(self.get_url(self.event))
        self.assertEqual(res.status_code, 200)
        self.assertIn(str(self.published_event_asset.id), [a["id"] for a in res.data])
        self.assertNotIn(
            str(self.unpublished_event_asset.id), [a["id"] for a in res.data]
        )<|MERGE_RESOLUTION|>--- conflicted
+++ resolved
@@ -47,11 +47,7 @@
         self.end_time = timezone.now() + timezone.timedelta(days=3, hours=4)
         self.location = create_location()
         self.subtype = EventSubtype.objects.create(
-<<<<<<< HEAD
-            label=uuid.uuid4().hex, visibility=EventSubtype.VISIBILITY_ALL
-=======
             visibility=EventSubtype.VISIBILITY_ALL, label=uuid.uuid4().hex
->>>>>>> 268ba631
         )
         self.valid_data = {
             "name": "Nouvel événement",
@@ -354,17 +350,10 @@
         self,
     ):
         subtype = EventSubtype.objects.create(
-<<<<<<< HEAD
-            label=uuid.uuid4().hex, visibility=EventSubtype.VISIBILITY_ALL
-        )
-        subtype.for_organizer_group_members_only = True
-        subtype.save()
-=======
             visibility=EventSubtype.VISIBILITY_ALL,
             label=uuid.uuid4().hex,
             for_organizer_group_members_only=True,
         )
->>>>>>> 268ba631
         self.client.force_login(self.person.role)
         res = self.client.post(
             "/api/evenements/creer/",
@@ -377,17 +366,10 @@
         self,
     ):
         subtype = EventSubtype.objects.create(
-<<<<<<< HEAD
-            label=uuid.uuid4().hex, visibility=EventSubtype.VISIBILITY_ALL
-        )
-        subtype.for_supportgroup_type = SupportGroup.TYPE_LOCAL_GROUP
-        subtype.save()
-=======
             visibility=EventSubtype.VISIBILITY_ALL,
             label=uuid.uuid4().hex,
             for_supportgroup_type=SupportGroup.TYPE_LOCAL_GROUP,
         )
->>>>>>> 268ba631
         self.client.force_login(self.person.role)
         res = self.client.post(
             "/api/evenements/creer/",
@@ -412,17 +394,10 @@
             membership_type=Membership.MEMBERSHIP_TYPE_MANAGER,
         )
         subtype = EventSubtype.objects.create(
-<<<<<<< HEAD
-            label=uuid.uuid4().hex, visibility=EventSubtype.VISIBILITY_ALL
-        )
-        subtype.for_supportgroup_type = SupportGroup.TYPE_LOCAL_GROUP
-        subtype.save()
-=======
             visibility=EventSubtype.VISIBILITY_ALL,
             label=uuid.uuid4().hex,
             for_supportgroup_type=SupportGroup.TYPE_LOCAL_GROUP,
         )
->>>>>>> 268ba631
         self.client.force_login(self.person.role)
         res = self.client.post(
             "/api/evenements/creer/",
@@ -528,33 +503,6 @@
         res = self.client.post(f"/api/evenements/{event.pk}/inscription/")
         self.assertEqual(res.status_code, 401)
 
-<<<<<<< HEAD
-=======
-    def test_2022_person_can_rsvp_insoumise_event(self):
-        person_2022 = Person.objects.create_person(
-            email="2022@example.com",
-            create_role=True,
-            is_insoumise=False,
-            is_2022=True,
-        )
-        event = self.create_event(for_users=Event.FOR_USERS_INSOUMIS)
-        self.client.force_login(person_2022.role)
-        res = self.client.post(f"/api/evenements/{event.pk}/inscription/")
-        self.assertEqual(res.status_code, 201, res.data)
-
-    def test_insoumise_person_can_rsvp_2022_event(self):
-        person_insoumise = Person.objects.create_person(
-            email="insoumise@example.com",
-            create_role=True,
-            is_insoumise=True,
-            is_2022=False,
-        )
-        event = self.create_event(for_users=Event.FOR_USERS_2022)
-        self.client.force_login(person_insoumise.role)
-        res = self.client.post(f"/api/evenements/{event.pk}/inscription/")
-        self.assertEqual(res.status_code, 201, res.data)
-
->>>>>>> 268ba631
     def test_person_cannot_rsvp_event_with_subscription_form(self):
         subscription_form = PersonForm.objects.create()
         event = self.create_event(
@@ -595,11 +543,7 @@
         self,
     ):
         subtype = EventSubtype.objects.create(
-<<<<<<< HEAD
-            label=uuid.uuid4().hex, visibility=EventSubtype.VISIBILITY_ALL
-=======
             visibility=EventSubtype.VISIBILITY_ALL, label=uuid.uuid4().hex
->>>>>>> 268ba631
         )
         subtype.for_organizer_group_members_only = True
         subtype.save()
@@ -711,11 +655,7 @@
 
     def test_cannot_rsvp_for_organizer_group_members_only_event_as_group(self):
         subtype = EventSubtype.objects.create(
-<<<<<<< HEAD
-            label=uuid.uuid4().hex, visibility=EventSubtype.VISIBILITY_ALL
-=======
             visibility=EventSubtype.VISIBILITY_ALL, label=uuid.uuid4().hex
->>>>>>> 268ba631
         )
         subtype.for_organizer_group_members_only = True
         subtype.save()
