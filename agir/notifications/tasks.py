from django.core.exceptions import ObjectDoesNotExist
from push_notifications.models import APNSDevice, WebPushDevice, GCMDevice
from push_notifications.webpush import WebPushError
from rest_framework.renderers import JSONRenderer

from agir.activity.models import Activity
from agir.lib.celery import http_task, post_save_task
from agir.notifications.serializers import ACTIVITY_NOTIFICATION_SERIALIZERS


@http_task
@post_save_task
def send_webpush_activity(activity_pk, webpush_device_pk):
    activity = Activity.objects.get(pk=activity_pk)
    webpush_device = WebPushDevice.objects.get(pk=webpush_device_pk)
    serializer = ACTIVITY_NOTIFICATION_SERIALIZERS.get(activity.type, None)

    if serializer is None:
        return

    message = serializer(instance=activity)
    message = JSONRenderer().render(message.data)

    try:
        result = webpush_device.send_message(message)
        if activity.pushed == False:
            activity.pushed = True
            activity.save()
        return result
    except WebPushError as e:
        if "Push failed: 410 Gone" in str(e):
            webpush_device.active = False
            webpush_device.save()
        else:
            raise e


@http_task
@post_save_task
def send_apns_activity(activity_pk, apns_device_pk):
    activity = Activity.objects.get(pk=activity_pk)
    apns_device = APNSDevice.objects.get(pk=apns_device_pk)
    serializer = ACTIVITY_NOTIFICATION_SERIALIZERS.get(activity.type, None)

    if serializer is None:
        return

    message = serializer(instance=activity)

    result = apns_device.send_message(
        message=message.data,
        thread_id=activity.type,
        extra={"url": message.data["url"]},
    )
<<<<<<< HEAD
    if activity.pushed == False:
        activity.pushed = True
        activity.save()
    return result
=======


@http_task
@post_save_task
def send_fcm_activity(activity_pk, fcm_device_pk):
    activity = Activity.objects.get(pk=activity_pk)
    fcm_device = GCMDevice.objects.get(pk=fcm_device_pk)
    serializer = ACTIVITY_NOTIFICATION_SERIALIZERS.get(activity.type, None)

    if serializer is None:
        return

    data = serializer(instance=activity).data
    data["image"] = data.pop("icon")

    return fcm_device.send_message(message=None, thread_id=activity.type, extra=data)
>>>>>>> a49233dc
<|MERGE_RESOLUTION|>--- conflicted
+++ resolved
@@ -52,12 +52,10 @@
         thread_id=activity.type,
         extra={"url": message.data["url"]},
     )
-<<<<<<< HEAD
     if activity.pushed == False:
         activity.pushed = True
         activity.save()
     return result
-=======
 
 
 @http_task
@@ -73,5 +71,4 @@
     data = serializer(instance=activity).data
     data["image"] = data.pop("icon")
 
-    return fcm_device.send_message(message=None, thread_id=activity.type, extra=data)
->>>>>>> a49233dc
+    return fcm_device.send_message(message=None, thread_id=activity.type, extra=data)