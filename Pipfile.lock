{
    "_meta": {
        "hash": {
<<<<<<< HEAD
            "sha256": "774cde2c0469696043337b733987fb0dd0f92039708abeabc4f66cbf41802c28"
=======
            "sha256": "dc91a48e1c240b966a6247610712f9450f563c660cd9be86371333fbdac181d3"
>>>>>>> f852c0fb
        },
        "pipfile-spec": 6,
        "requires": {
            "python_version": "3.7"
        },
        "sources": [
            {
                "name": "pypi",
                "url": "https://pypi.python.org/simple",
                "verify_ssl": true
            }
        ]
    },
    "default": {
        "amqp": {
            "hashes": [
                "sha256:6e649ca13a7df3faacdc8bbb280aa9a6602d22fd9d545336077e573a1f4ff3b8",
                "sha256:77f1aef9410698d20eaeac5b73a87817365f457a507d82edf292e12cbb83b08d"
            ],
            "version": "==2.5.2"
        },
        "appdirs": {
            "hashes": [
                "sha256:9e5896d1372858f8dd3344faf4e5014d21849c756c8d5701f78f8a103b372d92",
                "sha256:d8b24664561d0d34ddfaec54636d502d7cea6e29c3eaf68f3df6180863e2166e"
            ],
            "version": "==1.4.3"
        },
        "arrow": {
            "hashes": [
                "sha256:4bfacea734ead51495dc47df00421ecfd4ca1f2c0fbe58b9a26eaeddedc31caf",
                "sha256:67f8be7c0cf420424bc62d8d7dc40b44e4bb2f7b515f9cc2954fb36e35797656"
            ],
            "version": "==0.14.7"
        },
        "attrs": {
            "hashes": [
                "sha256:08a96c641c3a74e44eb59afb61a24f2cb9f4d7188748e76ba4bb5edfa3cb7d1c",
                "sha256:f7b7ce16570fe9965acd6d30101a28f62fb4a7f9e926b3bbc9b61f8b04247e72"
            ],
            "version": "==19.3.0"
        },
        "babel": {
            "hashes": [
                "sha256:af92e6106cb7c55286b25b38ad7695f8b4efb36a90ba483d7f7a6628c46158ab",
                "sha256:e86135ae101e31e2c8ec20a4e0c5220f4eed12487d5cf3f78be7e98d3a57fc28"
            ],
            "version": "==2.7.0"
        },
        "billiard": {
            "hashes": [
                "sha256:01afcb4e7c4fd6480940cfbd4d9edc19d7a7509d6ada533984d0d0f49901ec82",
                "sha256:b8809c74f648dfe69b973c8e660bcec00603758c9db8ba89d7719f88d5f01f26"
            ],
            "version": "==3.6.1.0"
        },
        "bleach": {
            "hashes": [
                "sha256:213336e49e102af26d9cde77dd2d0397afabc5a6bf2fed985dc35b5d1e285a16",
                "sha256:3fdf7f77adcf649c9911387df51254b813185e32b2c6619f690b593a617e19fa"
            ],
            "index": "pypi",
            "version": "==3.1.0"
        },
        "boltons": {
            "hashes": [
                "sha256:7b3344098aa0d593e1a04cd290f61310d5aefc66aeb1e07262d5afdabdb88a67",
                "sha256:8f8ed28b99b99074144482e69c0c566c56888ac1c2f6216e74b60b3ac2bec911"
            ],
            "version": "==19.3.0"
        },
        "boto3": {
            "hashes": [
<<<<<<< HEAD
                "sha256:d280f2bf7dc373e8aeab296f81aadefabf8780ff8c8ad27cdc36f8f112ca95ed",
                "sha256:edbf4636e700c46e49f555ac87ab48b8c385fde604528db15fc5189d5a73dc72"
            ],
            "index": "pypi",
            "version": "==1.10.33"
        },
        "botocore": {
            "hashes": [
                "sha256:4861785b52b0b3f97da91613c31f8e501f12517c9c79482b44efbdb56b69aefc",
                "sha256:9cc87d7906693c9c8fe862c574a1bebbe22a0475d6991e9b7251bc93cb1954d9"
            ],
            "version": "==1.13.33"
=======
                "sha256:4cb17e406a1e18a5691e4f76c456e538ec04e46e5211158714d66a12fe824dad",
                "sha256:f5cdbd853736175db5b23cd2bbfde9abe30152e68b16efa59a0456014c446782"
            ],
            "index": "pypi",
            "version": "==1.10.32"
        },
        "botocore": {
            "hashes": [
                "sha256:9ed03c200578f5b4d498403ba4e8deaa5b6d52d5e055a96fb4e9fe2101a7ac43",
                "sha256:e6d108c8ce9349e5d5a56034d5606ce9e6b81557a94e73c0e4137c0ecd13d4d9"
            ],
            "version": "==1.13.32"
>>>>>>> f852c0fb
        },
        "cached-property": {
            "hashes": [
                "sha256:3a026f1a54135677e7da5ce819b0c690f156f37976f3e30c5430740725203d7f",
                "sha256:9217a59f14a5682da7c4b8829deadbfc194ac22e9908ccf7c8820234e80a1504"
            ],
            "version": "==1.5.1"
        },
        "celery": {
            "hashes": [
                "sha256:4c4532aa683f170f40bd76f928b70bc06ff171a959e06e71bf35f2f9d6031ef9",
                "sha256:528e56767ae7e43a16cfef24ee1062491f5754368d38fcfffa861cdb9ef219be"
            ],
            "index": "pypi",
            "version": "==4.3.0"
        },
        "celery-prometheus-exporter": {
            "hashes": [
                "sha256:8fc2d5909921c44f01c8c1b7d956d92e6966f2e14eec196bf60735e39a0e0991",
                "sha256:a3ba0d3340b546ae82b36fef7645ccbc54c2b696fc3df05bb9ee28a402e710e1"
            ],
            "index": "pypi",
            "version": "==1.7.0"
        },
        "certifi": {
            "hashes": [
                "sha256:017c25db2a153ce562900032d5bc68e9f191e44e9a0f762f373977de9df1fbb3",
                "sha256:25b64c7da4cd7479594d035c08c2d809eb4aab3a26e5a990ea98cc450c320f1f"
            ],
            "version": "==2019.11.28"
        },
        "chardet": {
            "hashes": [
                "sha256:84ab92ed1c4d4f16916e05906b6b75a6c0fb5db821cc65e70cbd64a3e2a5eaae",
                "sha256:fc323ffcaeaed0e0a02bf4d117757b98aed530d9ed4531e3e15460124c106691"
            ],
            "version": "==3.0.4"
        },
        "defusedxml": {
            "hashes": [
                "sha256:6687150770438374ab581bb7a1b327a847dd9c5749e396102de3fad4e8a3ef93",
                "sha256:f684034d135af4c6cbb949b8a4d2ed61634515257a67299e5f940fbaa34377f5"
            ],
            "markers": "python_version >= '3.0'",
            "version": "==0.6.0"
        },
        "dj-database-url": {
            "hashes": [
                "sha256:4aeaeb1f573c74835b0686a2b46b85990571159ffc21aa57ecd4d1e1cb334163",
                "sha256:851785365761ebe4994a921b433062309eb882fedd318e1b0fcecc607ed02da9"
            ],
            "index": "pypi",
            "version": "==0.5.0"
        },
        "dj-email-url": {
            "hashes": [
                "sha256:0362e390c17cc377f03bcbf6daf3f671797c929c1bf78a9f439d78f215ebe3fd",
                "sha256:136ac43c7f29022130fc4769b4ca8b01cd1c39fedf1659c641c143808182a084"
            ],
            "index": "pypi",
            "version": "==0.2.0"
        },
        "django": {
            "hashes": [
                "sha256:a4ad4f6f9c6a4b7af7e2deec8d0cbff28501852e5010d6c2dc695d3d1fae7ca0",
                "sha256:fa98ec9cc9bf5d72a08ebf3654a9452e761fbb8566e3f80de199cbc15477e891"
            ],
            "index": "pypi",
            "version": "==2.2.8"
        },
        "django-anymail": {
            "hashes": [
                "sha256:72549db8823c144a334bf88c8e749becb1fc82911658129549f46bfb84de311c",
                "sha256:947c9c5de009036771ff9c4295da1836c950fdee4d7c27441181ce1021c370a8"
            ],
            "index": "pypi",
            "version": "==6.1.0"
        },
        "django-cors-headers": {
            "hashes": [
                "sha256:84933651fbbde8f2bc084bef2f077b79db1ec1389432f21dd661eaae6b3d6a95",
                "sha256:a8b2772582e8025412f4d4b54b617d8b707076ffd53a2b961bd24f10ec207a7c"
            ],
            "index": "pypi",
            "version": "==3.2.0"
        },
        "django-countries": {
            "hashes": [
                "sha256:1cefad9ec804d6a0318b91c5394b5aef00336755928f44d0a6420507719d65c8",
                "sha256:22e96236101783cfe5222ef5174972242a7e8176336d119a4dc111aedce35897"
            ],
            "index": "pypi",
            "version": "==5.5"
        },
        "django-crispy-forms": {
            "hashes": [
                "sha256:0afc0ba730f52a13c02bfbd0e1423af4577a337d73a8a0ef96f2cbbc5f345ffa",
                "sha256:2db711ce31f6f9ef42c16829cc3636e3819f97c1b22a3b706afed679bc417e88"
            ],
            "index": "pypi",
            "version": "==1.8.1"
        },
        "django-dynamic-filenames": {
            "hashes": [
                "sha256:cabf107ed37dc3ea5edac9187313b90ca1792de116a522d35097d061b18535ef"
            ],
            "index": "pypi",
            "version": "==1.1.4"
        },
        "django-filter": {
            "hashes": [
                "sha256:558c727bce3ffa89c4a7a0b13bc8976745d63e5fd576b3a9a851650ef11c401b",
                "sha256:c3deb57f0dd7ff94d7dce52a047516822013e2b441bed472b722a317658cfd14"
            ],
            "index": "pypi",
            "version": "==2.2.0"
        },
        "django-oauth-toolkit": {
            "hashes": [
                "sha256:ad1b76275950ebbff708222cec57bbdb879f89bac7df6b9dee0f4b9db485c264"
            ],
            "index": "pypi",
            "version": "==1.2.0"
        },
        "django-otp": {
            "hashes": [
                "sha256:1b6025bbbd2517b7c246828b1d11c83d53567904836ae6d57bc0058f3cd18b50",
                "sha256:76a698466178ce40473726ffd8c33f68d1c47f27c53f67fa4aeeb6fdde74d37b"
            ],
            "index": "pypi",
            "version": "==0.7.4"
        },
        "django-phonenumber-field": {
            "hashes": [
                "sha256:1ab19f723928582fed412bd9844221fa4ff466276d8526b8b4a9913ee1487c5e",
                "sha256:794ebbc3068a7af75aa72a80cb0cec67e714ff8409a965968040f1fd210b2d97"
            ],
            "index": "pypi",
            "version": "==3.0.1"
        },
        "django-prometheus": {
            "hashes": [
                "sha256:60f331788f9846891e9ea8d7ccd2928b1042e2e99c8d673f97e2b85f5bc20112",
                "sha256:bb2d4f8acd681fa5787df77e7482391017f0090c70473bccd2aa7cad327800ad"
            ],
            "index": "pypi",
            "version": "==1.1.0"
        },
        "django-redis": {
            "hashes": [
                "sha256:af0b393864e91228dd30d8c85b5c44d670b5524cb161b7f9e41acc98b6e5ace7",
                "sha256:f46115577063d00a890867c6964ba096057f07cb756e78e0503b89cd18e4e083"
            ],
            "index": "pypi",
            "version": "==4.10.0"
        },
        "django-reversion": {
            "hashes": [
                "sha256:1add55bb05311f4acd26683dd71af60729d4f33dfe42c608da8e15e679a32009",
                "sha256:60efa47f02d8b0451aff1d76e00e5122144b661bd720a099eb44241a081aa254"
            ],
            "index": "pypi",
            "version": "==3.0.5"
        },
        "django-stdimage": {
            "hashes": [
                "sha256:3b31b02508398dc301111c92aaa3423b899a3d667d1f884a50b6511f819680ac",
                "sha256:aa5e090a26eb0469fb218ef681c76f329f2508d744d490832b3d9e409df6337d"
            ],
            "index": "pypi",
            "version": "==5.0.1"
        },
        "django-webpack-loader": {
            "hashes": [
                "sha256:60bab6b9a037a5346fad12d2a70a6bc046afb33154cf75ed640b93d3ebd5f520",
                "sha256:970b968c2a8975fb7eff56a3bab5d0d90d396740852d1e0c50c5cfe2b824199a"
            ],
            "index": "pypi",
            "version": "==0.6.0"
        },
        "djangorestframework": {
            "hashes": [
                "sha256:5488aed8f8df5ec1d70f04b2114abc52ae6729748a176c453313834a9ee179c8",
                "sha256:dc81cbf9775c6898a580f6f1f387c4777d12bd87abf0f5406018d32ccae71090"
            ],
            "index": "pypi",
            "version": "==3.10.3"
        },
        "djangorestframework-gis": {
            "hashes": [
                "sha256:35527c51e083ccc93f6e6d90a6515c132bbeb2c5648b166ac5b1a48c4ea8e2a4",
                "sha256:e645c6c8aedee53ac0a4851abcdf8121fff66813eebae1b040b1ccb941cb248b"
            ],
            "index": "pypi",
            "version": "==0.14"
        },
        "docopt": {
            "hashes": [
                "sha256:49b3a825280bd66b3aa83585ef59c4a8c82f2c8a522dbe754a8bc8d08c85c491"
            ],
            "version": "==0.6.2"
        },
        "docutils": {
            "hashes": [
                "sha256:6c4f696463b79f1fb8ba0c594b63840ebd41f059e92b31957c46b74a4599b6d0",
                "sha256:9e4d7ecfc600058e07ba661411a2b7de2fd0fafa17d1a7f7361cd47b1175c827",
                "sha256:a2aeea129088da402665e92e0b25b04b073c04b2dce4ab65caaa38b7ce2e1a99"
            ],
            "version": "==0.15.2"
        },
        "elementpath": {
            "hashes": [
                "sha256:76a58a29043b6aa06491d628cf46b955dca87cd72937d3fa7eb84bac71a14110",
                "sha256:fc586c0928f2b766080c006824060d81d73a29c5ef6f855babf68defcc4a89b3"
            ],
            "version": "==1.3.1"
        },
        "et-xmlfile": {
            "hashes": [
                "sha256:614d9722d572f6246302c4491846d2c393c199cfa4edc9af593437691683335b"
            ],
            "version": "==1.0.1"
        },
        "face": {
            "hashes": [
                "sha256:38c94ec17a4d6f9628f094b697faca0f802f4028071ce8cbdb3116d4cde772a3",
                "sha256:9b3ef571d9888ee3b773710b126b92db85ec3116377b8a2c077cb77e8bed8be9"
            ],
            "version": "==19.1.2"
        },
        "glom": {
            "hashes": [
                "sha256:c8a50cb9fcf0c84807836c6a73cf61285557834b9050d7bde7732b936aceb7dd",
                "sha256:f92d3223b784f447185b68635f4d73cfb5e528933a47ada39061787d06ab886e"
            ],
            "index": "pypi",
            "version": "==19.10.0"
        },
        "hiredis": {
            "hashes": [
                "sha256:01b577f84c20ecc9c07fc4c184231b08e3c3942de096fa99978e053de231c423",
                "sha256:01ff0900134166961c9e339df77c33b72f7edc5cb41739f0babcd9faa345926e",
                "sha256:03ed34a13316d0c34213c4fd46e0fa3a5299073f4d4f08e93fed8c2108b399b3",
                "sha256:040436e91df5143aff9e0debb49530d0b17a6bd52200ce568621c31ef581b10d",
                "sha256:091eb38fbf968d1c5b703e412bbbd25f43a7967d8400842cee33a5a07b33c27b",
                "sha256:102f9b9dc6ed57feb3a7c9bdf7e71cb7c278fe8df1edfcfe896bc3e0c2be9447",
                "sha256:2b4b392c7e3082860c8371fab3ae762139090f9115819e12d9f56060f9ede05d",
                "sha256:2c9cc0b986397b833073f466e6b9e9c70d1d4dc2c2c1b3e9cae3a23102ff296c",
                "sha256:2fa65a9df683bca72073cd77709ddeb289ea2b114d3775d225fbbcc5faf808c5",
                "sha256:38437a681f17c975fd22349e72c29bc643f8e7eb2d6dc5df419eac59afa4d7ce",
                "sha256:3b3428fa3cf1ee178807b52c9bee8950ab94cd4eaa9bfae8c1bbae3c49501d34",
                "sha256:3dd8c2fae7f5494978facb0e93297dd627b1a3f536f3b070cf0a7d9157a07dcb",
                "sha256:4414a96c212e732723b5c3d7c04d386ebbb2ec359e1de646322cbc3f875cbd0d",
                "sha256:48c627581ad4ef60adbac980981407939acf13a0e18f093502c7b542223c4f19",
                "sha256:4a60e71625a2d78d8ab84dfb2fa2cfd9458c964b6e6c04fea76d9ade153fb371",
                "sha256:585ace09f434e43d8a8dbeb366865b1a044d7c06319b3c7372a0a00e63b860f4",
                "sha256:74b364b3f06c9cf0a53f7df611045bc9437ed972a283fa1f0b12537236d23ddc",
                "sha256:75c65c3850e89e9daa68d1b9bedd5806f177d60aa5a7b0953b4829481cfc1f72",
                "sha256:7f052de8bf744730a9120dbdc67bfeb7605a01f69fb8e7ba5c475af33c24e145",
                "sha256:8113a7d5e87ecf57cd4ae263cc9e429adb9a3e59f5a7768da5d3312a8d0a051a",
                "sha256:84857ce239eb8ed191ac78e77ff65d52902f00f30f4ee83bf80eb71da73b70e6",
                "sha256:8644a48ddc4a40b3e3a6b9443f396c2ee353afb2d45656c4fc68d04a82e8e3f7",
                "sha256:936aa565e673536e8a211e43ec43197406f24cd1f290138bd143765079c8ba00",
                "sha256:9afeb88c67bbc663b9f27385c496da056d06ad87f55df6e393e1516cfecb0461",
                "sha256:9d62cc7880110e4f83b0a51d218f465d3095e2751fbddd34e553dbd106a929ff",
                "sha256:a1fadd062fc8d647ff39220c57ea2b48c99bb73f18223828ec97f88fc27e7898",
                "sha256:a7754a783b1e5d6f627c19d099b178059c62f782ab62b4d8ba165b9fbc2ee34c",
                "sha256:aa59dd63bb3f736de4fc2d080114429d5d369dfb3265f771778e8349d67a97a4",
                "sha256:ae2ee0992f8de249715435942137843a93db204dd7db1e7cc9bdc5a8436443e8",
                "sha256:b36842d7cf32929d568f37ec5b3173b72b2ec6572dec4d6be6ce774762215aee",
                "sha256:bcbf9379c553b5facc6c04c1e5569b44b38ff16bcbf354676287698d61ee0c92",
                "sha256:cbccbda6f1c62ab460449d9c85fdf24d0d32a6bf45176581151e53cc26a5d910",
                "sha256:d0caf98dfb8af395d6732bd16561c0a2458851bea522e39f12f04802dbf6f502",
                "sha256:d6456afeddba036def1a36d8a2758eca53202308d83db20ab5d0b66590919627",
                "sha256:dbaef9a21a4f10bc281684ee4124f169e62bb533c2a92b55f8c06f64f9af7b8f",
                "sha256:dce84916c09aaece006272b37234ae84a8ed13abb3a4d341a23933b8701abfb5",
                "sha256:eb8c9c8b9869539d58d60ff4a28373a22514d40495911451343971cb4835b7a9",
                "sha256:efc98b14ee3a8595e40b1425e8d42f5fd26f11a7b215a81ef9259068931754f4",
                "sha256:fa2dc05b87d97acc1c6ae63f3e0f39eae5246565232484b08db6bf2dc1580678",
                "sha256:fe7d6ce9f6a5fbe24f09d95ea93e9c7271abc4e1565da511e1449b107b4d7848"
            ],
            "index": "pypi",
            "version": "==1.0.1"
        },
        "html2text": {
            "hashes": [
                "sha256:55ce85704f244fc18890c5ded89fa22ff7333e41e9f3cad04d51f48d62ad8834",
                "sha256:6f56057c5c2993b5cc5b347cb099bdf6d095828fef1b53ef4e2a2bf2a1be9b4f"
            ],
            "index": "pypi",
            "version": "==2019.9.26"
        },
        "ics": {
            "hashes": [
                "sha256:12cf34aed0dafa1bf99d79ca58e99949d6721511b856386e118015fe5f5d6e3a"
            ],
            "index": "pypi",
            "version": "==0.6"
        },
        "idna": {
            "hashes": [
                "sha256:c357b3f628cf53ae2c4c05627ecc484553142ca23264e593d327bcde5e9c3407",
                "sha256:ea8b7f6188e6fa117537c3df7da9fc686d485087abf6ac197f9c46432f7e4a3c"
            ],
            "version": "==2.8"
        },
        "importlib-metadata": {
            "hashes": [
<<<<<<< HEAD
                "sha256:3a8b2dfd0a2c6a3636e7c016a7e54ae04b997d30e69d5eacdca7a6c2221a1402",
                "sha256:41e688146d000891f32b1669e8573c57e39e5060e7f5f647aa617cd9a9568278"
            ],
            "version": "==1.2.0"
=======
                "sha256:b044f07694ef14a6683b097ba56bd081dbc7cdc7c7fe46011e499dfecc082f21",
                "sha256:e6ac600a142cf2db707b1998382cc7fc3b02befb7273876e01b8ad10b9652742"
            ],
            "version": "==1.1.0"
>>>>>>> f852c0fb
        },
        "iso8601": {
            "hashes": [
                "sha256:210e0134677cc0d02f6028087fee1df1e1d76d372ee1db0bf30bf66c5c1c89a3",
                "sha256:49c4b20e1f38aa5cf109ddcd39647ac419f928512c869dc01d5c7098eddede82",
                "sha256:bbbae5fb4a7abfe71d4688fd64bff70b91bbd74ef6a99d964bab18f7fdf286dd"
            ],
            "index": "pypi",
            "version": "==0.1.12"
        },
        "isodate": {
            "hashes": [
                "sha256:2e364a3d5759479cdb2d37cce6b9376ea504db2ff90252a2e5b7cc89cc9ff2d8",
                "sha256:aa4d33c06640f5352aca96e4b81afd8ab3b47337cc12089822d6f322ac772c81"
            ],
            "version": "==0.6.0"
        },
        "jdcal": {
            "hashes": [
                "sha256:1abf1305fce18b4e8aa248cf8fe0c56ce2032392bc64bbd61b5dff2a19ec8bba",
                "sha256:472872e096eb8df219c23f2689fc336668bdb43d194094b5cc1707e1640acfc8"
            ],
            "version": "==1.4.1"
        },
        "jmespath": {
            "hashes": [
                "sha256:3720a4b1bd659dd2eecad0666459b9788813e032b83e7ba58578e48254e0a0e6",
                "sha256:bde2aef6f44302dfb30320115b17d030798de8c4110e28d5cf6cf91a7a31074c"
            ],
            "version": "==0.9.4"
        },
        "kombu": {
            "hashes": [
                "sha256:1760b54b1d15a547c9a26d3598a1c8cdaf2436386ac1f5561934bc8a3cbbbd86",
                "sha256:e7465aa85a1db889116819f08c5de29520d2fa103324dcdca5e90af345f01771"
            ],
            "version": "==4.6.6"
        },
        "lxml": {
            "hashes": [
                "sha256:00ac0d64949fef6b3693813fe636a2d56d97a5a49b5bbb86e4cc4cc50ebc9ea2",
                "sha256:0571e607558665ed42e450d7bf0e2941d542c18e117b1ebbf0ba72f287ad841c",
                "sha256:0e3f04a7615fdac0be5e18b2406529521d6dbdb0167d2a690ee328bef7807487",
                "sha256:13cf89be53348d1c17b453867da68704802966c433b2bb4fa1f970daadd2ef70",
                "sha256:217262fcf6a4c2e1c7cb1efa08bd9ebc432502abc6c255c4abab611e8be0d14d",
                "sha256:223e544828f1955daaf4cefbb4853bc416b2ec3fd56d4f4204a8b17007c21250",
                "sha256:277cb61fede2f95b9c61912fefb3d43fbd5f18bf18a14fae4911b67984486f5d",
                "sha256:3213f753e8ae86c396e0e066866e64c6b04618e85c723b32ecb0909885211f74",
                "sha256:4690984a4dee1033da0af6df0b7a6bde83f74e1c0c870623797cec77964de34d",
                "sha256:4fcc472ef87f45c429d3b923b925704aa581f875d65bac80f8ab0c3296a63f78",
                "sha256:61409bd745a265a742f2693e4600e4dbd45cc1daebe1d5fad6fcb22912d44145",
                "sha256:678f1963f755c5d9f5f6968dded7b245dd1ece8cf53c1aa9d80e6734a8c7f41d",
                "sha256:6c6d03549d4e2734133badb9ab1c05d9f0ef4bcd31d83e5d2b4747c85cfa21da",
                "sha256:6e74d5f4d6ecd6942375c52ffcd35f4318a61a02328f6f1bd79fcb4ffedf969e",
                "sha256:7b4fc7b1ecc987ca7aaf3f4f0e71bbfbd81aaabf87002558f5bc95da3a865bcd",
                "sha256:7ed386a40e172ddf44c061ad74881d8622f791d9af0b6f5be20023029129bc85",
                "sha256:8f54f0924d12c47a382c600c880770b5ebfc96c9fd94cf6f6bdc21caf6163ea7",
                "sha256:ad9b81351fdc236bda538efa6879315448411a81186c836d4b80d6ca8217cdb9",
                "sha256:bbd00e21ea17f7bcc58dccd13869d68441b32899e89cf6cfa90d624a9198ce85",
                "sha256:c3c289762cc09735e2a8f8a49571d0e8b4f57ea831ea11558247b5bdea0ac4db",
                "sha256:cf4650942de5e5685ad308e22bcafbccfe37c54aa7c0e30cd620c2ee5c93d336",
                "sha256:cfcbc33c9c59c93776aa41ab02e55c288a042211708b72fdb518221cc803abc8",
                "sha256:e301055deadfedbd80cf94f2f65ff23126b232b0d1fea28f332ce58137bcdb18",
                "sha256:ebbfe24df7f7b5c6c7620702496b6419f6a9aa2fd7f005eb731cc80d7b4692b9",
                "sha256:eff69ddbf3ad86375c344339371168640951c302450c5d3e9936e98d6459db06",
                "sha256:f6ed60a62c5f1c44e789d2cf14009423cb1646b44a43e40a9cf6a21f077678a1"
            ],
            "version": "==4.4.2"
        },
        "markdown": {
            "hashes": [
                "sha256:2e50876bcdd74517e7b71f3e7a76102050edec255b3983403f1a63e7c8a41e7a",
                "sha256:56a46ac655704b91e5b7e6326ce43d5ef72411376588afa1dd90e881b83c7e8c"
            ],
            "index": "pypi",
            "version": "==3.1.1"
        },
        "markuppy": {
            "hashes": [
                "sha256:1adee2c0a542af378fe84548ff6f6b0168f3cb7f426b46961038a2bcfaad0d5f"
            ],
            "version": "==1.14"
        },
        "more-itertools": {
            "hashes": [
                "sha256:53ff73f186307d9c8ef17a9600309154a6ae27f25579e80af4db8f047ba14bc2",
                "sha256:a0ea684c39bc4315ba7aae406596ef191fd84f873d2d2751f84d64e81a7a2d45"
            ],
            "version": "==8.0.0"
        },
        "num2words": {
            "hashes": [
                "sha256:0b6e5f53f11d3005787e206d9c03382f459ef048a43c544e3db3b1e05a961548",
                "sha256:37cd4f60678f7e1045cdc3adf6acf93c8b41bf732da860f97d301f04e611cc57"
            ],
            "index": "pypi",
            "version": "==0.5.10"
        },
        "nuntius": {
            "hashes": [
                "sha256:692d035e820d52c8c00a96ba91cbdf77e7033d646f3a767d0f8b0e589800e5c6",
                "sha256:e11042171753798f4ff454af169577411c993ce1a8132750b8f5cc671b692819"
            ],
            "index": "pypi",
            "version": "==1.3.1"
        },
        "oauthlib": {
            "hashes": [
                "sha256:bee41cc35fcca6e988463cacc3bcb8a96224f470ca547e697b604cc697b2f889",
                "sha256:df884cd6cbe20e32633f1db1072e9356f53638e4361bef4e8b03c9127c9328ea"
            ],
            "version": "==3.1.0"
        },
        "odfpy": {
            "hashes": [
                "sha256:596021f0519623ca8717331951c95e3b8d7b21e86edc7efe8cb650a0d0f59a2b"
            ],
            "version": "==1.4.0"
        },
        "openpyxl": {
            "hashes": [
                "sha256:eb68c08a72ac6d9812df181e88ebece3a68436364353eb6eda3bed863e3d73a6"
            ],
            "version": "==3.0.2"
        },
        "ovh": {
            "hashes": [
                "sha256:03c7a5e7a62e7bc09b899f7692c694360be7db93ebe44428d6605fccda244692",
                "sha256:f74d190c4bff0953d76124cb8ed319a8a999138720e42957f0db481ef4746ae8"
            ],
            "index": "pypi",
            "version": "==0.5.0"
        },
        "phonenumbers": {
            "hashes": [
                "sha256:964ecfcf261b98fa7a749ddabd289a484bef9ed8be42d2ed46c35c68c44683bd",
                "sha256:975f1638a743ef53f1b80a8440159047f79ce484f28704b61479e119acc0a503"
            ],
            "index": "pypi",
            "version": "==8.11.0"
        },
        "pillow": {
            "hashes": [
                "sha256:047d9473cf68af50ac85f8ee5d5f21a60f849bc17d348da7fc85711287a75031",
                "sha256:0f66dc6c8a3cc319561a633b6aa82c44107f12594643efa37210d8c924fc1c71",
                "sha256:12c9169c4e8fe0a7329e8658c7e488001f6b4c8e88740e76292c2b857af2e94c",
                "sha256:248cffc168896982f125f5c13e9317c059f74fffdb4152893339f3be62a01340",
                "sha256:27faf0552bf8c260a5cee21a76e031acaea68babb64daf7e8f2e2540745082aa",
                "sha256:285edafad9bc60d96978ed24d77cdc0b91dace88e5da8c548ba5937c425bca8b",
                "sha256:384b12c9aa8ef95558abdcb50aada56d74bc7cc131dd62d28c2d0e4d3aadd573",
                "sha256:38950b3a707f6cef09cd3cbb142474357ad1a985ceb44d921bdf7b4647b3e13e",
                "sha256:4aad1b88933fd6dc2846552b89ad0c74ddbba2f0884e2c162aa368374bf5abab",
                "sha256:4ac6148008c169603070c092e81f88738f1a0c511e07bd2bb0f9ef542d375da9",
                "sha256:4deb1d2a45861ae6f0b12ea0a786a03d19d29edcc7e05775b85ec2877cb54c5e",
                "sha256:59aa2c124df72cc75ed72c8d6005c442d4685691a30c55321e00ed915ad1a291",
                "sha256:5a47d2123a9ec86660fe0e8d0ebf0aa6bc6a17edc63f338b73ea20ba11713f12",
                "sha256:5cc901c2ab9409b4b7ac7b5bcc3e86ac14548627062463da0af3b6b7c555a871",
                "sha256:6c1db03e8dff7b9f955a0fb9907eb9ca5da75b5ce056c0c93d33100a35050281",
                "sha256:7ce80c0a65a6ea90ef9c1f63c8593fcd2929448613fc8da0adf3e6bfad669d08",
                "sha256:809c19241c14433c5d6135e1b6c72da4e3b56d5c865ad5736ab99af8896b8f41",
                "sha256:83792cb4e0b5af480588601467c0764242b9a483caea71ef12d22a0d0d6bdce2",
                "sha256:846fa202bd7ee0f6215c897a1d33238ef071b50766339186687bd9b7a6d26ac5",
                "sha256:9f5529fc02009f96ba95bea48870173426879dc19eec49ca8e08cd63ecd82ddb",
                "sha256:a423c2ea001c6265ed28700df056f75e26215fd28c001e93ef4380b0f05f9547",
                "sha256:ac4428094b42907aba5879c7c000d01c8278d451a3b7cccd2103e21f6397ea75",
                "sha256:b1ae48d87f10d1384e5beecd169c77502fcc04a2c00a4c02b85f0a94b419e5f9",
                "sha256:bf4e972a88f8841d8fdc6db1a75e0f8d763e66e3754b03006cbc3854d89f1cb1",
                "sha256:c6414f6aad598364aaf81068cabb077894eb88fed99c6a65e6e8217bab62ae7a",
                "sha256:c710fcb7ee32f67baf25aa9ffede4795fd5d93b163ce95fdc724383e38c9df96",
                "sha256:c7be4b8a09852291c3c48d3c25d1b876d2494a0a674980089ac9d5e0d78bd132",
                "sha256:c9e5ffb910b14f090ac9c38599063e354887a5f6d7e6d26795e916b4514f2c1a",
                "sha256:e0697b826da6c2472bb6488db4c0a7fa8af0d52fa08833ceb3681358914b14e5",
                "sha256:e9a3edd5f714229d41057d56ac0f39ad9bdba6767e8c888c951869f0bdd129b0"
            ],
            "index": "pypi",
            "version": "==6.2.1"
        },
        "progressbar2": {
            "hashes": [
                "sha256:7538d02045a1fd3aa2b2834bfda463da8755bd3ff050edc6c5ddff3bc616215f",
                "sha256:eb774d1e0d03ea4730f381c13c2c6ae7abb5ddfb14d8321d7a58a61aa708f0d0"
            ],
            "version": "==3.47.0"
        },
        "prometheus-client": {
            "hashes": [
                "sha256:71cd24a2b3eb335cb800c7159f423df1bd4dcd5171b234be15e3f31ec9f622da"
            ],
            "index": "pypi",
            "version": "==0.7.1"
        },
        "psycopg2": {
            "hashes": [
                "sha256:4212ca404c4445dc5746c0d68db27d2cbfb87b523fe233dc84ecd24062e35677",
                "sha256:47fc642bf6f427805daf52d6e52619fe0637648fe27017062d898f3bf891419d",
                "sha256:72772181d9bad1fa349792a1e7384dde56742c14af2b9986013eb94a240f005b",
                "sha256:8396be6e5ff844282d4d49b81631772f80dabae5658d432202faf101f5283b7c",
                "sha256:893c11064b347b24ecdd277a094413e1954f8a4e8cdaf7ffbe7ca3db87c103f0",
                "sha256:92a07dfd4d7c325dd177548c4134052d4842222833576c8391aab6f74038fc3f",
                "sha256:965c4c93e33e6984d8031f74e51227bd755376a9df6993774fd5b6fb3288b1f4",
                "sha256:9ab75e0b2820880ae24b7136c4d230383e07db014456a476d096591172569c38",
                "sha256:b0845e3bdd4aa18dc2f9b6fb78fbd3d9d371ad167fd6d1b7ad01c0a6cdad4fc6",
                "sha256:dca2d7203f0dfce8ea4b3efd668f8ea65cd2b35112638e488a4c12594015f67b",
                "sha256:ed686e5926929887e2c7ae0a700e32c6129abb798b4ad2b846e933de21508151",
                "sha256:ef6df7e14698e79c59c7ee7cf94cd62e5b869db369ed4b1b8f7b729ea825712a",
                "sha256:f898e5cc0a662a9e12bde6f931263a1bbd350cfb18e1d5336a12927851825bb6"
            ],
            "index": "pypi",
            "version": "==2.8.4"
        },
        "pyaes": {
            "hashes": [
                "sha256:02c1b1405c38d3c370b085fb952dd8bea3fadcee6411ad99f312cc129c536d8f"
            ],
            "version": "==1.6.1"
        },
        "pyjwt": {
            "hashes": [
                "sha256:5c6eca3c2940464d106b99ba83b00c6add741c9becaec087fb7ccdefea71350e",
                "sha256:8d59a976fb773f3e6a39c85636357c4f0e242707394cadadd9814f5cbaa20e96"
            ],
            "version": "==1.7.1"
        },
        "pyrogram": {
            "hashes": [
                "sha256:17e3c7faef40e967e6a5dfe63aeab2664ee187be7ba78b0d7f6b15769654b4ce",
                "sha256:23452dc2c835ef6f426e135d4161b7ba82e34c037cb7df483dd1701164796329"
            ],
            "index": "pypi",
            "version": "==0.16.0"
        },
        "pysocks": {
            "hashes": [
                "sha256:15d38914b60dbcb231d276f64882a20435c049450160e953ca7d313d1405f16f",
                "sha256:32238918ac0f19e9fd870a8692ac9bd14f5e8752b3c62624cda5851424642210",
                "sha256:d9031ea45fdfacbe59a99273e9f0448ddb33c1580fe3831c1b09557c5718977c"
            ],
            "version": "==1.7.0"
        },
        "python-dateutil": {
            "hashes": [
                "sha256:7e6584c74aeed623791615e26efd690f29817a27c73085b78e4bad02493df2fb",
                "sha256:c89805f6f4d64db21ed966fda138f8a5ed7a4fdbc1a8ee329ce1b74e3c74da9e"
            ],
            "markers": "python_version >= '2.7'",
            "version": "==2.8.0"
        },
        "python-utils": {
            "hashes": [
                "sha256:34aaf26b39b0b86628008f2ae0ac001b30e7986a8d303b61e1357dfcdad4f6d3",
                "sha256:e25f840564554eaded56eaa395bca507b0b9e9f0ae5ecb13a8cb785305c56d25"
            ],
            "version": "==2.3.0"
        },
        "python3-openid": {
            "hashes": [
                "sha256:0086da6b6ef3161cfe50fb1ee5cceaf2cda1700019fda03c2c5c440ca6abe4fa",
                "sha256:628d365d687e12da12d02c6691170f4451db28d6d68d050007e4a40065868502"
            ],
            "markers": "python_version >= '3.0'",
            "version": "==3.1.0"
        },
        "pytz": {
            "hashes": [
                "sha256:1c557d7d0e871de1f5ccd5833f60fb2550652da6be2693c1e02300743d21500d",
                "sha256:b02c06db6cf09c12dd25137e563b31700d3b80fcc4ad23abb7a315f2789819be"
            ],
            "version": "==2019.3"
        },
        "pyyaml": {
            "hashes": [
                "sha256:0e7f69397d53155e55d10ff68fdfb2cf630a35e6daf65cf0bdeaf04f127c09dc",
                "sha256:2e9f0b7c5914367b0916c3c104a024bb68f269a486b9d04a2e8ac6f6597b7803",
                "sha256:35ace9b4147848cafac3db142795ee42deebe9d0dad885ce643928e88daebdcc",
                "sha256:38a4f0d114101c58c0f3a88aeaa44d63efd588845c5a2df5290b73db8f246d15",
                "sha256:483eb6a33b671408c8529106df3707270bfacb2447bf8ad856a4b4f57f6e3075",
                "sha256:4b6be5edb9f6bb73680f5bf4ee08ff25416d1400fbd4535fe0069b2994da07cd",
                "sha256:7f38e35c00e160db592091751d385cd7b3046d6d51f578b29943225178257b31",
                "sha256:8100c896ecb361794d8bfdb9c11fce618c7cf83d624d73d5ab38aef3bc82d43f",
                "sha256:c0ee8eca2c582d29c3c2ec6e2c4f703d1b7f1fb10bc72317355a746057e7346c",
                "sha256:e4c015484ff0ff197564917b4b4246ca03f411b9bd7f16e02a2f586eb48b6d04",
                "sha256:ebc4ed52dcc93eeebeae5cf5deb2ae4347b3a81c3fa12b0b8c976544829396a4"
            ],
            "version": "==5.2"
        },
        "redis": {
            "hashes": [
                "sha256:3613daad9ce5951e426f460deddd5caf469e08a3af633e9578fc77d362becf62",
                "sha256:8d0fc278d3f5e1249967cba2eb4a5632d19e45ce5c09442b8422d15ee2c22cc2"
            ],
            "index": "pypi",
            "version": "==3.3.11"
        },
        "requests": {
            "hashes": [
                "sha256:11e007a8a2aa0323f5a921e9e6a2d7e4e67d9877e85773fba9ba6419025cbeb4",
                "sha256:9cf5292fcd0f598c671cfc1e0d7d1a7f13bb8085e9a590f48c010551dc6c4b31"
            ],
            "index": "pypi",
            "version": "==2.22.0"
        },
        "requests-oauthlib": {
            "hashes": [
                "sha256:7f71572defaecd16372f9006f33c2ec8c077c3cfa6f5911a9a90202beb513f3d",
                "sha256:b4261601a71fd721a8bd6d7aa1cc1d6a8a93b4a9f5e96626f8e4d91e8beeaa6a"
            ],
            "version": "==1.3.0"
        },
        "requests-toolbelt": {
            "hashes": [
                "sha256:380606e1d10dc85c3bd47bf5a6095f815ec007be7a8b69c878507068df059e6f",
                "sha256:968089d4584ad4ad7c171454f0a5c6dac23971e9472521ea3b6d49d610aa6fc0"
            ],
            "version": "==0.9.1"
        },
        "rules": {
            "hashes": [
                "sha256:2c0a3707e5e935a883ef8fe65fd080e7169f67ac1ef0c5e2d2e6932cb3ef5318"
            ],
            "index": "pypi",
            "version": "==2.1"
        },
        "s3transfer": {
            "hashes": [
                "sha256:6efc926738a3cd576c2a79725fed9afde92378aa5c6a957e3af010cb019fac9d",
                "sha256:b780f2411b824cb541dbcd2c713d0cb61c7d1bcadae204cdddda2b35cef493ba"
            ],
            "version": "==0.2.1"
        },
        "sepaxml": {
            "hashes": [
                "sha256:51059d72977ac6c3e4b9834cc631842e531b332b3429e65c96b42ac1673a7677",
                "sha256:be383d042239fba1aa05b49df0dd678bdfe673060c0aa09bb56a40a656a1604b"
            ],
            "index": "pypi",
            "version": "==2.2.0"
        },
        "six": {
            "hashes": [
                "sha256:1f1b7d42e254082a9db6279deae68afb421ceba6158efa6131de7b3003ee93fd",
                "sha256:30f610279e8b2578cab6db20741130331735c781b56053c59c4076da27f06b66"
            ],
            "version": "==1.13.0"
        },
        "social-auth-app-django": {
            "hashes": [
                "sha256:6d0dd18c2d9e71ca545097d57b44d26f59e624a12833078e8e52f91baf849778",
                "sha256:9237e3d7b6f6f59494c3b02e0cce6efc69c9d33ad9d1a064e3b2318bcbe89ae3",
                "sha256:f151396e5b16e2eee12cd2e211004257826ece24fc4ae97a147df386c1cd7082"
            ],
            "index": "pypi",
            "version": "==3.1.0"
        },
        "social-auth-core": {
            "hashes": [
                "sha256:47cd2458c8fefd02466b0c514643e02ad8b61d8b4b69f7573e80882e3a97b0f0",
                "sha256:8320666548a532eb158968eda542bbe1863682357c432d8c4e28034a7f1e3b58",
                "sha256:d81ed681e3c0722300b61a0792c5db5d21206793f95ca810f010c1cc931c8d89"
            ],
            "version": "==3.2.0"
        },
        "sqlparse": {
            "hashes": [
                "sha256:40afe6b8d4b1117e7dff5504d7a8ce07d9a1b15aeeade8a2d10f130a834f8177",
                "sha256:7c3dca29c022744e95b547e867cee89f4fce4373f3549ccd8797d8eb52cdb873"
            ],
            "version": "==0.3.0"
        },
        "systemd": {
            "hashes": [
                "sha256:f44a02434cb1e6ff686bc7d25a7a665cc7af665965e933df3e76fa02d351a75b"
            ],
            "index": "pypi",
            "version": "==0.16.1"
        },
        "tablib": {
            "hashes": [
                "sha256:00654241e5beee437ba544e4fa4abef70ccec3668503aa95406c1250bb660770",
                "sha256:6336e7aa3f0e5894b47270a3dc639cc2e78eb823c7ccb8c4512fb408cdc18d08"
            ],
            "index": "pypi",
            "version": "==0.14.0"
        },
        "tatsu": {
            "hashes": [
                "sha256:80713413473a009f2081148d0f494884cabaf9d6866b71f2a68a92b6442f343d",
                "sha256:c9211eeee9a2d4c90f69879ec0b518b1aa0d9450249cb0dd181f5f5b18be0a92"
            ],
            "version": "==4.4.0"
        },
        "text-unidecode": {
            "hashes": [
                "sha256:1311f10e8b895935241623731c2ba64f4c455287888b18189350b67134a822e8",
                "sha256:bad6603bb14d279193107714b288be206cac565dfa49aa5b105294dd5c4aab93"
            ],
            "version": "==1.3"
        },
        "tgcrypto": {
            "hashes": [
                "sha256:0115cc1ff48681e5ebfd088e806873b2982ec7ff7d8885360e752cd4ad53411b",
                "sha256:187d73151fe349a4189c8c61c6690adc321284668ca276a84fa0ad0335e81f44",
                "sha256:1dae9644e3528cdf94b61f6c469ce63b957538da8ae644c2efaa5a07c3f04ec9",
                "sha256:23ab18f811dd956b0a1d309a9a8e1ac36d517421905457be2aea06712cfdb11c",
                "sha256:2dcda39c4bf058815ee83ddbf8240b9ff4ecf27dc0af82d49a92c3ea628412c7",
                "sha256:38f29a6b17481725de68023d31e8a6a0e27959dc1a8971eacff6f203fdff1751",
                "sha256:3e2cb47df12e714997e7f9b78cd7f9b8b2df3c02ebfd6b9d135a91c642193450",
                "sha256:55930d947a629110aff7f2489aee8d04739e2d7de811cdb665a001c956eef8c1",
                "sha256:55b5bb1365f887b226ee7aea9b29b50cfaacad331c9b3243b06dd0f034dc951e",
                "sha256:8596bcfc46177e67a5457b12a50a21b15ee921a083c7bc602abd134185e8aac1",
                "sha256:8fb4ac960c860d80efdf2ca2b6da8a19372b2bc85e3dc4820e045e383515c5b4",
                "sha256:912ab2cfdb891069c08382a5112cf0feaa8d75fdba5b9af1a7424a292230878f",
                "sha256:957930d7ded067281ea13d0e549d10c076d08a4b9d3baaa03c69010e84960cea",
                "sha256:9fef40c321b6e4d388eb98f4e1de3794ea0a395836ac1c42d5a83fe7430775e3",
                "sha256:a51561c585ad198c8c85987e84729de19e8c83797481a9d9c8455a1a3b4e45bb",
                "sha256:ab86b818df45d36f8e4f2bed75de4614be152e3bb6d963cda31b81598f21c86b",
                "sha256:ac4fe98c4798254449ccde5d8004ae5cef8d0e4332e446f444a94ef788257393",
                "sha256:c20ac1b089113ac8f1a9f0540afbe90e7b7730c81b374ce57e8da6ebb52bc7b0",
                "sha256:c521569845b60bc5e25648ff9e14f60adebb771cc8c7c9db35f3d7ea4c91f4dc",
                "sha256:ca5582d423bb63351182106af0034ff5269d391a778bc0ff08f6e2a108680e48",
                "sha256:d03af149add90fcd6e3738545b366c7b0d8e595003e3eef2fe25342d8779bde0",
                "sha256:d66143426621d23f33d789451ed65878998a46bdafa4a9cb1ddbe802f9bb4d69",
                "sha256:e9e90824acebac0a30eacdf2bf413ec2bd47abd18c295629de353e092510ed68",
                "sha256:ec2584ccb393a7b16196c9ad97e00ec14e7f912504f5de7e4a52367d898ef9e1",
                "sha256:f1f2176bed946088acf5c95b128506abfb20b06363758a94546da9f004f39ab9",
                "sha256:f612110fa46f07e6fab663c7a12e277f1bddd445e0677f0804abb85b673c65ed",
                "sha256:f6aadb458b4ed879a5b8b3ae9304aaa1cecde797812370addc152a2861fcc6dd",
                "sha256:f735ec4810bf1242242b864082cdc2b8887929a89a6db51aa62425ae9ea8762d"
            ],
            "index": "pypi",
            "version": "==1.2.0"
        },
        "tqdm": {
            "hashes": [
                "sha256:156a0565f09d1f0ef8242932a0e1302462c93827a87ba7b4423d90f01befe94c",
                "sha256:c0ffb55959ea5f3eaeece8d2db0651ba9ced9c72f40a6cce3419330256234289"
            ],
            "index": "pypi",
            "version": "==4.40.0"
        },
        "unicode-slugify": {
            "hashes": [
                "sha256:34cf3afefa6480efe705a4fc0eaeeaf7f49754aec322ba3e8b2f27dc1cbcf650"
            ],
            "index": "pypi",
            "version": "==0.1.3"
        },
        "unidecode": {
            "hashes": [
                "sha256:1d7a042116536098d05d599ef2b8616759f02985c85b4fef50c78a5aaf10822a",
                "sha256:2b6aab710c2a1647e928e36d69c21e76b453cd455f4e2621000e54b2a9b8cce8"
            ],
            "version": "==1.1.1"
        },
        "urllib3": {
            "hashes": [
                "sha256:a8a318824cc77d1fd4b2bec2ded92646630d7fe8619497b142c84a9e6f5a7293",
                "sha256:f3c5fd51747d450d4dcf6f923c81f78f811aab8205fda64b0aba34a4e48b0745"
            ],
            "markers": "python_version >= '3.4'",
            "version": "==1.25.7"
        },
        "vine": {
            "hashes": [
                "sha256:133ee6d7a9016f177ddeaf191c1f58421a1dcc6ee9a42c58b34bed40e1d2cd87",
                "sha256:ea4947cc56d1fd6f2095c8d543ee25dad966f78692528e68b4fada11ba3f98af"
            ],
            "version": "==1.3.0"
        },
        "webencodings": {
            "hashes": [
                "sha256:a0af1213f3c2226497a97e2b3aa01a7e4bee4f403f95be16fc9acd2947514a78",
                "sha256:b36a1c245f2d304965eb4e0a82848379241dc04b865afcc4aab16748587e1923"
            ],
            "version": "==0.5.1"
        },
        "xlrd": {
            "hashes": [
                "sha256:546eb36cee8db40c3eaa46c351e67ffee6eeb5fa2650b71bc4c758a29a1b29b2",
                "sha256:e551fb498759fa3a5384a94ccd4c3c02eb7c00ea424426e212ac0c57be9dfbde"
            ],
            "version": "==1.2.0"
        },
        "xlwt": {
            "hashes": [
                "sha256:a082260524678ba48a297d922cc385f58278b8aa68741596a87de01a9c628b2e",
                "sha256:c59912717a9b28f1a3c2a98fd60741014b06b043936dcecbc113eaaada156c88"
            ],
            "version": "==1.3.0"
        },
        "xmlschema": {
            "hashes": [
                "sha256:6987ee1b7c1fd487592004ffda70f49ebca274df2d8b471e65b71a7259250ed3",
                "sha256:a4ee0a61b76fa45696ed5528590182ed12cd6e37ad1638e6f49e01832b63d0f7"
            ],
            "version": "==1.0.16"
        },
        "zeep": {
            "hashes": [
                "sha256:0e98669cfeb60756231ae185498f9ae21b30b2681786b8de58ed34c3b93e41dd",
                "sha256:59a4068ab3817b589ee21c6c34166c35baa8f2be7ad69f045d005076a29911c1"
            ],
            "index": "pypi",
            "version": "==3.4.0"
        },
        "zipp": {
            "hashes": [
                "sha256:3718b1cbcd963c7d4c5511a8240812904164b7f381b647143a89d3b98f9bcd8e",
                "sha256:f06903e9f1f43b12d371004b4ac7b06ab39a44adc747266928ae6debfa7b3335"
            ],
            "version": "==0.6.0"
        }
    },
    "develop": {
        "appdirs": {
            "hashes": [
                "sha256:9e5896d1372858f8dd3344faf4e5014d21849c756c8d5701f78f8a103b372d92",
                "sha256:d8b24664561d0d34ddfaec54636d502d7cea6e29c3eaf68f3df6180863e2166e"
            ],
            "version": "==1.4.3"
        },
        "asgiref": {
            "hashes": [
                "sha256:7e06d934a7718bf3975acbf87780ba678957b87c7adc056f13b6215d610695a0",
                "sha256:ea448f92fc35a0ef4b1508f53a04c4670255a3f33d22a81c8fc9c872036adbe5"
            ],
            "version": "==3.2.3"
        },
        "attrs": {
            "hashes": [
                "sha256:08a96c641c3a74e44eb59afb61a24f2cb9f4d7188748e76ba4bb5edfa3cb7d1c",
                "sha256:f7b7ce16570fe9965acd6d30101a28f62fb4a7f9e926b3bbc9b61f8b04247e72"
            ],
            "version": "==19.3.0"
        },
        "autopep8": {
            "hashes": [
                "sha256:4d8eec30cc81bc5617dbf1218201d770dc35629363547f17577c61683ccfb3ee"
            ],
            "version": "==1.4.4"
        },
        "backcall": {
            "hashes": [
                "sha256:38ecd85be2c1e78f77fd91700c76e14667dc21e2713b63876c0eb901196e01e4",
                "sha256:bbbf4b1e5cd2bdb08f915895b51081c041bac22394fdfcfdfbe9f14b77c08bf2"
            ],
            "version": "==0.1.0"
        },
        "black": {
            "hashes": [
                "sha256:817243426042db1d36617910df579a54f1afd659adb96fc5032fcf4b36209739",
                "sha256:e030a9a28f542debc08acceb273f228ac422798e5215ba2a791a6ddeaaca22a5"
            ],
            "index": "pypi",
            "version": "==18.9b0"
        },
        "certifi": {
            "hashes": [
                "sha256:017c25db2a153ce562900032d5bc68e9f191e44e9a0f762f373977de9df1fbb3",
                "sha256:25b64c7da4cd7479594d035c08c2d809eb4aab3a26e5a990ea98cc450c320f1f"
            ],
            "version": "==2019.11.28"
        },
        "chardet": {
            "hashes": [
                "sha256:84ab92ed1c4d4f16916e05906b6b75a6c0fb5db821cc65e70cbd64a3e2a5eaae",
                "sha256:fc323ffcaeaed0e0a02bf4d117757b98aed530d9ed4531e3e15460124c106691"
            ],
            "version": "==3.0.4"
        },
        "click": {
            "hashes": [
                "sha256:2335065e6395b9e67ca716de5f7526736bfa6ceead690adf616d925bdc622b13",
                "sha256:5b94b49521f6456670fdb30cd82a4eca9412788a93fa6dd6df72c94d5a8ff2d7"
            ],
            "index": "pypi",
            "version": "==7.0"
        },
        "coverage": {
            "hashes": [
                "sha256:08907593569fe59baca0bf152c43f3863201efb6113ecb38ce7e97ce339805a6",
                "sha256:0be0f1ed45fc0c185cfd4ecc19a1d6532d72f86a2bac9de7e24541febad72650",
                "sha256:141f08ed3c4b1847015e2cd62ec06d35e67a3ac185c26f7635f4406b90afa9c5",
                "sha256:19e4df788a0581238e9390c85a7a09af39c7b539b29f25c89209e6c3e371270d",
                "sha256:23cc09ed395b03424d1ae30dcc292615c1372bfba7141eb85e11e50efaa6b351",
                "sha256:245388cda02af78276b479f299bbf3783ef0a6a6273037d7c60dc73b8d8d7755",
                "sha256:331cb5115673a20fb131dadd22f5bcaf7677ef758741312bee4937d71a14b2ef",
                "sha256:386e2e4090f0bc5df274e720105c342263423e77ee8826002dcffe0c9533dbca",
                "sha256:3a794ce50daee01c74a494919d5ebdc23d58873747fa0e288318728533a3e1ca",
                "sha256:60851187677b24c6085248f0a0b9b98d49cba7ecc7ec60ba6b9d2e5574ac1ee9",
                "sha256:63a9a5fc43b58735f65ed63d2cf43508f462dc49857da70b8980ad78d41d52fc",
                "sha256:6b62544bb68106e3f00b21c8930e83e584fdca005d4fffd29bb39fb3ffa03cb5",
                "sha256:6ba744056423ef8d450cf627289166da65903885272055fb4b5e113137cfa14f",
                "sha256:7494b0b0274c5072bddbfd5b4a6c6f18fbbe1ab1d22a41e99cd2d00c8f96ecfe",
                "sha256:826f32b9547c8091679ff292a82aca9c7b9650f9fda3e2ca6bf2ac905b7ce888",
                "sha256:93715dffbcd0678057f947f496484e906bf9509f5c1c38fc9ba3922893cda5f5",
                "sha256:9a334d6c83dfeadae576b4d633a71620d40d1c379129d587faa42ee3e2a85cce",
                "sha256:af7ed8a8aa6957aac47b4268631fa1df984643f07ef00acd374e456364b373f5",
                "sha256:bf0a7aed7f5521c7ca67febd57db473af4762b9622254291fbcbb8cd0ba5e33e",
                "sha256:bf1ef9eb901113a9805287e090452c05547578eaab1b62e4ad456fcc049a9b7e",
                "sha256:c0afd27bc0e307a1ffc04ca5ec010a290e49e3afbe841c5cafc5c5a80ecd81c9",
                "sha256:dd579709a87092c6dbee09d1b7cfa81831040705ffa12a1b248935274aee0437",
                "sha256:df6712284b2e44a065097846488f66840445eb987eb81b3cc6e4149e7b6982e1",
                "sha256:e07d9f1a23e9e93ab5c62902833bf3e4b1f65502927379148b6622686223125c",
                "sha256:e2ede7c1d45e65e209d6093b762e98e8318ddeff95317d07a27a2140b80cfd24",
                "sha256:e4ef9c164eb55123c62411f5936b5c2e521b12356037b6e1c2617cef45523d47",
                "sha256:eca2b7343524e7ba246cab8ff00cab47a2d6d54ada3b02772e908a45675722e2",
                "sha256:eee64c616adeff7db37cc37da4180a3a5b6177f5c46b187894e633f088fb5b28",
                "sha256:ef824cad1f980d27f26166f86856efe11eff9912c4fed97d3804820d43fa550c",
                "sha256:efc89291bd5a08855829a3c522df16d856455297cf35ae827a37edac45f466a7",
                "sha256:fa964bae817babece5aa2e8c1af841bebb6d0b9add8e637548809d040443fee0",
                "sha256:ff37757e068ae606659c28c3bd0d923f9d29a85de79bf25b2b34b148473b5025"
            ],
            "index": "pypi",
            "version": "==4.5.4"
        },
        "decorator": {
            "hashes": [
                "sha256:54c38050039232e1db4ad7375cfce6748d7b41c29e95a081c8a6d2c30364a2ce",
                "sha256:5d19b92a3c8f7f101c8dd86afd86b0f061a8ce4540ab8cd401fa2542756bce6d"
            ],
            "version": "==4.4.1"
        },
        "django": {
            "hashes": [
                "sha256:a4ad4f6f9c6a4b7af7e2deec8d0cbff28501852e5010d6c2dc695d3d1fae7ca0",
                "sha256:fa98ec9cc9bf5d72a08ebf3654a9452e761fbb8566e3f80de199cbc15477e891"
            ],
            "index": "pypi",
            "version": "==2.2.8"
        },
        "django-debug-toolbar": {
            "hashes": [
                "sha256:24c157bc6c0e1648e0a6587511ecb1b007a00a354ce716950bff2de12693e7a8",
                "sha256:77cfba1d6e91b9bc3d36dc7dc74a9bb80be351948db5f880f2562a0cbf20b6c5"
            ],
            "index": "pypi",
            "version": "==2.1"
        },
        "django-silk": {
            "hashes": [
                "sha256:25fca5307d2904c347f88b4848302ab576d0bf598f3c0c12f1726478af5c069f",
                "sha256:55a0e847710ea43b6c46e6f86bea8b4fba88bffe261c9bd9b21de599ca76dc3c"
            ],
            "index": "pypi",
            "version": "==3.0.4"
        },
        "gprof2dot": {
            "hashes": [
                "sha256:b43fe04ebb3dfe181a612bbfc69e90555b8957022ad6a466f0308ed9c7f22e99"
            ],
            "version": "==2019.11.30"
        },
        "idna": {
            "hashes": [
                "sha256:c357b3f628cf53ae2c4c05627ecc484553142ca23264e593d327bcde5e9c3407",
                "sha256:ea8b7f6188e6fa117537c3df7da9fc686d485087abf6ac197f9c46432f7e4a3c"
            ],
            "version": "==2.8"
        },
        "ipython": {
            "hashes": [
                "sha256:c66c7e27239855828a764b1e8fc72c24a6f4498a2637572094a78c5551fb9d51",
                "sha256:f186b01b36609e0c5d0de27c7ef8e80c990c70478f8c880863004b3489a9030e"
            ],
            "index": "pypi",
            "version": "==7.10.1"
        },
        "ipython-genutils": {
            "hashes": [
                "sha256:72dd37233799e619666c9f639a9da83c34013a73e8bbc79a7a6348d93c61fab8",
                "sha256:eb2e116e75ecef9d4d228fdc66af54269afa26ab4463042e33785b887c628ba8"
            ],
            "version": "==0.2.0"
        },
        "jedi": {
            "hashes": [
                "sha256:786b6c3d80e2f06fd77162a07fed81b8baa22dde5d62896a790a331d6ac21a27",
                "sha256:ba859c74fa3c966a22f2aeebe1b74ee27e2a462f56d3f5f7ca4a59af61bfe42e"
            ],
            "version": "==0.15.1"
        },
        "jinja2": {
            "hashes": [
                "sha256:74320bb91f31270f9551d46522e33af46a80c3d619f4a4bf42b3164d30b5911f",
                "sha256:9fe95f19286cfefaa917656583d020be14e7859c6b0252588391e47db34527de"
            ],
            "version": "==2.10.3"
        },
        "markupsafe": {
            "hashes": [
                "sha256:00bc623926325b26bb9605ae9eae8a215691f33cae5df11ca5424f06f2d1f473",
                "sha256:09027a7803a62ca78792ad89403b1b7a73a01c8cb65909cd876f7fcebd79b161",
                "sha256:09c4b7f37d6c648cb13f9230d847adf22f8171b1ccc4d5682398e77f40309235",
                "sha256:1027c282dad077d0bae18be6794e6b6b8c91d58ed8a8d89a89d59693b9131db5",
                "sha256:24982cc2533820871eba85ba648cd53d8623687ff11cbb805be4ff7b4c971aff",
                "sha256:29872e92839765e546828bb7754a68c418d927cd064fd4708fab9fe9c8bb116b",
                "sha256:43a55c2930bbc139570ac2452adf3d70cdbb3cfe5912c71cdce1c2c6bbd9c5d1",
                "sha256:46c99d2de99945ec5cb54f23c8cd5689f6d7177305ebff350a58ce5f8de1669e",
                "sha256:500d4957e52ddc3351cabf489e79c91c17f6e0899158447047588650b5e69183",
                "sha256:535f6fc4d397c1563d08b88e485c3496cf5784e927af890fb3c3aac7f933ec66",
                "sha256:62fe6c95e3ec8a7fad637b7f3d372c15ec1caa01ab47926cfdf7a75b40e0eac1",
                "sha256:6dd73240d2af64df90aa7c4e7481e23825ea70af4b4922f8ede5b9e35f78a3b1",
                "sha256:717ba8fe3ae9cc0006d7c451f0bb265ee07739daf76355d06366154ee68d221e",
                "sha256:79855e1c5b8da654cf486b830bd42c06e8780cea587384cf6545b7d9ac013a0b",
                "sha256:7c1699dfe0cf8ff607dbdcc1e9b9af1755371f92a68f706051cc8c37d447c905",
                "sha256:88e5fcfb52ee7b911e8bb6d6aa2fd21fbecc674eadd44118a9cc3863f938e735",
                "sha256:8defac2f2ccd6805ebf65f5eeb132adcf2ab57aa11fdf4c0dd5169a004710e7d",
                "sha256:98c7086708b163d425c67c7a91bad6e466bb99d797aa64f965e9d25c12111a5e",
                "sha256:9add70b36c5666a2ed02b43b335fe19002ee5235efd4b8a89bfcf9005bebac0d",
                "sha256:9bf40443012702a1d2070043cb6291650a0841ece432556f784f004937f0f32c",
                "sha256:ade5e387d2ad0d7ebf59146cc00c8044acbd863725f887353a10df825fc8ae21",
                "sha256:b00c1de48212e4cc9603895652c5c410df699856a2853135b3967591e4beebc2",
                "sha256:b1282f8c00509d99fef04d8ba936b156d419be841854fe901d8ae224c59f0be5",
                "sha256:b2051432115498d3562c084a49bba65d97cf251f5a331c64a12ee7e04dacc51b",
                "sha256:ba59edeaa2fc6114428f1637ffff42da1e311e29382d81b339c1817d37ec93c6",
                "sha256:c8716a48d94b06bb3b2524c2b77e055fb313aeb4ea620c8dd03a105574ba704f",
                "sha256:cd5df75523866410809ca100dc9681e301e3c27567cf498077e8551b6d20e42f",
                "sha256:e249096428b3ae81b08327a63a485ad0878de3fb939049038579ac0ef61e17e7"
            ],
            "version": "==1.1.1"
        },
        "numpy": {
            "hashes": [
                "sha256:0a7a1dd123aecc9f0076934288ceed7fd9a81ba3919f11a855a7887cbe82a02f",
                "sha256:0c0763787133dfeec19904c22c7e358b231c87ba3206b211652f8cbe1241deb6",
                "sha256:3d52298d0be333583739f1aec9026f3b09fdfe3ddf7c7028cb16d9d2af1cca7e",
                "sha256:43bb4b70585f1c2d153e45323a886839f98af8bfa810f7014b20be714c37c447",
                "sha256:475963c5b9e116c38ad7347e154e5651d05a2286d86455671f5b1eebba5feb76",
                "sha256:64874913367f18eb3013b16123c9fed113962e75d809fca5b78ebfbb73ed93ba",
                "sha256:683828e50c339fc9e68720396f2de14253992c495fdddef77a1e17de55f1decc",
                "sha256:6ca4000c4a6f95a78c33c7dadbb9495c10880be9c89316aa536eac359ab820ae",
                "sha256:75fd817b7061f6378e4659dd792c84c0b60533e867f83e0d1e52d5d8e53df88c",
                "sha256:7d81d784bdbed30137aca242ab307f3e65c8d93f4c7b7d8f322110b2e90177f9",
                "sha256:8d0af8d3664f142414fd5b15cabfd3b6cc3ef242a3c7a7493257025be5a6955f",
                "sha256:9679831005fb16c6df3dd35d17aa31dc0d4d7573d84f0b44cc481490a65c7725",
                "sha256:a8f67ebfae9f575d85fa859b54d3bdecaeece74e3274b0b5c5f804d7ca789fe1",
                "sha256:acbf5c52db4adb366c064d0b7c7899e3e778d89db585feadd23b06b587d64761",
                "sha256:ada4805ed51f5bcaa3a06d3dd94939351869c095e30a2b54264f5a5004b52170",
                "sha256:c7354e8f0eca5c110b7e978034cd86ed98a7a5ffcf69ca97535445a595e07b8e",
                "sha256:e2e9d8c87120ba2c591f60e32736b82b67f72c37ba88a4c23c81b5b8fa49c018",
                "sha256:e467c57121fe1b78a8f68dd9255fbb3bb3f4f7547c6b9e109f31d14569f490c3",
                "sha256:ede47b98de79565fcd7f2decb475e2dcc85ee4097743e551fe26cfc7eb3ff143",
                "sha256:f58913e9227400f1395c7b800503ebfdb0772f1c33ff8cb4d6451c06cabdf316",
                "sha256:fe39f5fd4103ec4ca3cb8600b19216cd1ff316b4990f4c0b6057ad982c0a34d5"
            ],
            "version": "==1.17.4"
        },
        "pandas": {
            "hashes": [
                "sha256:00dff3a8e337f5ed7ad295d98a31821d3d0fe7792da82d78d7fd79b89c03ea9d",
                "sha256:22361b1597c8c2ffd697aa9bf85423afa9e1fcfa6b1ea821054a244d5f24d75e",
                "sha256:255920e63850dc512ce356233081098554d641ba99c3767dde9e9f35630f994b",
                "sha256:26382aab9c119735908d94d2c5c08020a4a0a82969b7e5eefb92f902b3b30ad7",
                "sha256:33970f4cacdd9a0ddb8f21e151bfb9f178afb7c36eb7c25b9094c02876f385c2",
                "sha256:4545467a637e0e1393f7d05d61dace89689ad6d6f66f267f86fff737b702cce9",
                "sha256:52da74df8a9c9a103af0a72c9d5fdc8e0183a90884278db7f386b5692a2220a4",
                "sha256:61741f5aeb252f39c3031d11405305b6d10ce663c53bc3112705d7ad66c013d0",
                "sha256:6a3ac2c87e4e32a969921d1428525f09462770c349147aa8e9ab95f88c71ec71",
                "sha256:7458c48e3d15b8aaa7d575be60e1e4dd70348efcd9376656b72fecd55c59a4c3",
                "sha256:78bf638993219311377ce9836b3dc05f627a666d0dbc8cec37c0ff3c9ada673b",
                "sha256:8153705d6545fd9eb6dd2bc79301bff08825d2e2f716d5dced48daafc2d0b81f",
                "sha256:975c461accd14e89d71772e89108a050fa824c0b87a67d34cedf245f6681fc17",
                "sha256:9962957a27bfb70ab64103d0a7b42fa59c642fb4ed4cb75d0227b7bb9228535d",
                "sha256:adc3d3a3f9e59a38d923e90e20c4922fc62d1e5a03d083440468c6d8f3f1ae0a",
                "sha256:bbe3eb765a0b1e578833d243e2814b60c825b7fdbf4cdfe8e8aae8a08ed56ecf",
                "sha256:df8864824b1fe488cf778c3650ee59c3a0d8f42e53707de167ba6b4f7d35f133",
                "sha256:e45055c30a608076e31a9fcd780a956ed3b1fa20db61561b8d88b79259f526f7",
                "sha256:ee50c2142cdcf41995655d499a157d0a812fce55c97d9aad13bc1eef837ed36c"
            ],
            "index": "pypi",
            "version": "==0.25.3"
        },
        "parso": {
            "hashes": [
                "sha256:63854233e1fadb5da97f2744b6b24346d2750b85965e7e399bec1620232797dc",
                "sha256:666b0ee4a7a1220f65d367617f2cd3ffddff3e205f3f16a0284df30e774c2a9c"
            ],
            "version": "==0.5.1"
        },
        "pexpect": {
            "hashes": [
                "sha256:2094eefdfcf37a1fdbfb9aa090862c1a4878e5c7e0e7e7088bdb511c558e5cd1",
                "sha256:9e2c1fd0e6ee3a49b28f95d4b33bc389c89b20af6a1255906e90ff1262ce62eb"
            ],
            "markers": "sys_platform != 'win32'",
            "version": "==4.7.0"
        },
        "pickleshare": {
            "hashes": [
                "sha256:87683d47965c1da65cdacaf31c8441d12b8044cdec9aca500cd78fc2c683afca",
                "sha256:9649af414d74d4df115d5d718f82acb59c9d418196b7b4290ed47a12ce62df56"
            ],
            "version": "==0.7.5"
        },
        "prompt-toolkit": {
            "hashes": [
                "sha256:0278d2f51b5ceba6ea8da39f76d15684e84c996b325475f6e5720edc584326a7",
                "sha256:63daee79aa8366c8f1c637f1a4876b890da5fc92a19ebd2f7080ebacb901e990"
            ],
            "version": "==3.0.2"
        },
        "psutil": {
            "hashes": [
                "sha256:094f899ac3ef72422b7e00411b4ed174e3c5a2e04c267db6643937ddba67a05b",
                "sha256:10b7f75cc8bd676cfc6fa40cd7d5c25b3f45a0e06d43becd7c2d2871cbb5e806",
                "sha256:1b1575240ca9a90b437e5a40db662acd87bbf181f6aa02f0204978737b913c6b",
                "sha256:21231ef1c1a89728e29b98a885b8e0a8e00d09018f6da5cdc1f43f988471a995",
                "sha256:28f771129bfee9fc6b63d83a15d857663bbdcae3828e1cb926e91320a9b5b5cd",
                "sha256:70387772f84fa5c3bb6a106915a2445e20ac8f9821c5914d7cbde148f4d7ff73",
                "sha256:b560f5cd86cf8df7bcd258a851ca1ad98f0d5b8b98748e877a0aec4e9032b465",
                "sha256:b74b43fecce384a57094a83d2778cdfc2e2d9a6afaadd1ebecb2e75e0d34e10d",
                "sha256:e85f727ffb21539849e6012f47b12f6dd4c44965e56591d8dec6e8bc9ab96f4a",
                "sha256:fd2e09bb593ad9bdd7429e779699d2d47c1268cbde4dda95fcd1bd17544a0217",
                "sha256:ffad8eb2ac614518bbe3c0b8eb9dffdb3a8d2e3a7d5da51c5b974fb723a5c5aa"
            ],
            "version": "==5.6.7"
        },
        "ptyprocess": {
            "hashes": [
                "sha256:923f299cc5ad920c68f2bc0bc98b75b9f838b93b599941a6b63ddbc2476394c0",
                "sha256:d7cc528d76e76342423ca640335bd3633420dc1366f258cb31d05e865ef5ca1f"
            ],
            "version": "==0.6.0"
        },
        "pycodestyle": {
            "hashes": [
                "sha256:95a2219d12372f05704562a14ec30bc76b05a5b297b21a5dfe3f6fac3491ae56",
                "sha256:e40a936c9a450ad81df37f549d676d127b1b66000a6c500caa2b085bc0ca976c"
            ],
            "version": "==2.5.0"
        },
        "pygments": {
            "hashes": [
                "sha256:2a3fe295e54a20164a9df49c75fa58526d3be48e14aceba6d6b1e8ac0bfd6f1b",
                "sha256:98c8aa5a9f778fcd1026a17361ddaf7330d1b7c62ae97c3bb0ae73e0b9b6b0fe"
            ],
            "version": "==2.5.2"
        },
        "pympler": {
            "hashes": [
                "sha256:f74cd2982c5cd92ded55561191945616f2bb904a0ae5cdacdb566c6696bdb922"
            ],
            "index": "pypi",
            "version": "==0.8"
        },
        "python-dateutil": {
            "hashes": [
                "sha256:7e6584c74aeed623791615e26efd690f29817a27c73085b78e4bad02493df2fb",
                "sha256:c89805f6f4d64db21ed966fda138f8a5ed7a4fdbc1a8ee329ce1b74e3c74da9e"
            ],
            "markers": "python_version >= '2.7'",
            "version": "==2.8.0"
        },
        "pytz": {
            "hashes": [
                "sha256:1c557d7d0e871de1f5ccd5833f60fb2550652da6be2693c1e02300743d21500d",
                "sha256:b02c06db6cf09c12dd25137e563b31700d3b80fcc4ad23abb7a315f2789819be"
            ],
            "version": "==2019.3"
        },
        "redis": {
            "hashes": [
                "sha256:3613daad9ce5951e426f460deddd5caf469e08a3af633e9578fc77d362becf62",
                "sha256:8d0fc278d3f5e1249967cba2eb4a5632d19e45ce5c09442b8422d15ee2c22cc2"
            ],
            "index": "pypi",
            "version": "==3.3.11"
        },
        "redislite": {
            "hashes": [
                "sha256:0abbaa8ecf7223fb708a326a6548f0fda98ee3e8a270d0d52e9e2c6d21eb996d",
                "sha256:514363c8d3b6b189ea2591fbefb23f73ab56a50e497b59bfabc8a6ed137bf5d1",
                "sha256:7010b2fa78504531704b98aa0f5ea0ccdc3706db63148aedb0b9510e8b7e852d",
                "sha256:837f6146193a724cf9c597e5c5b6e036663fb288061e68177805fe1cd6ed0aa8",
                "sha256:914ad3383e0f76cdca274ff6e07d3487a3414562994633d631e1b8e626a6c2aa",
                "sha256:ab809f1f28f815dce412293a4189bc3c55996c5feb1b119709c34ab13269cb81",
                "sha256:ad1f8c6bc3ead80d1b98d66c9afa8e41df796eb61a7a7a53e9ad6e432d1a6a62",
                "sha256:bb434bcde9ca37823e20fcf515dcf83220c972e972d489bba1857dbcd9a5e6c5",
                "sha256:c31c0776cfa6d4615854911d12de7b0a0c7a85af08ee3dfeab460697df562815",
                "sha256:d73743ef9af5cd3268d71a636eb3f96825a8db4d7da030cf64c7607b95fc3ef7",
                "sha256:d91ac91280ffab49dee3f5856e12046360b1eac0122441b98acc9808c88802b5",
                "sha256:fb0c0148feb2b6e4fe2da2cc359410bc756b5f586e5027da740b3268f2d87811"
            ],
            "index": "pypi",
            "version": "==5.0.159960"
        },
        "requests": {
            "hashes": [
                "sha256:11e007a8a2aa0323f5a921e9e6a2d7e4e67d9877e85773fba9ba6419025cbeb4",
                "sha256:9cf5292fcd0f598c671cfc1e0d7d1a7f13bb8085e9a590f48c010551dc6c4b31"
            ],
            "index": "pypi",
            "version": "==2.22.0"
        },
        "six": {
            "hashes": [
                "sha256:1f1b7d42e254082a9db6279deae68afb421ceba6158efa6131de7b3003ee93fd",
                "sha256:30f610279e8b2578cab6db20741130331735c781b56053c59c4076da27f06b66"
            ],
            "version": "==1.13.0"
        },
        "sqlparse": {
            "hashes": [
                "sha256:40afe6b8d4b1117e7dff5504d7a8ce07d9a1b15aeeade8a2d10f130a834f8177",
                "sha256:7c3dca29c022744e95b547e867cee89f4fce4373f3549ccd8797d8eb52cdb873"
            ],
            "version": "==0.3.0"
        },
        "toml": {
            "hashes": [
                "sha256:229f81c57791a41d65e399fc06bf0848bab550a9dfd5ed66df18ce5f05e73d5c",
                "sha256:235682dd292d5899d361a811df37e04a8828a5b1da3115886b73cf81ebc9100e"
            ],
            "version": "==0.10.0"
        },
        "traitlets": {
            "hashes": [
                "sha256:70b4c6a1d9019d7b4f6846832288f86998aa3b9207c6821f3578a6a6a467fe44",
                "sha256:d023ee369ddd2763310e4c3eae1ff649689440d4ae59d7485eb4cfbbe3e359f7"
            ],
            "version": "==4.3.3"
        },
        "urllib3": {
            "hashes": [
                "sha256:a8a318824cc77d1fd4b2bec2ded92646630d7fe8619497b142c84a9e6f5a7293",
                "sha256:f3c5fd51747d450d4dcf6f923c81f78f811aab8205fda64b0aba34a4e48b0745"
            ],
            "markers": "python_version >= '3.4'",
            "version": "==1.25.7"
        },
        "wcwidth": {
            "hashes": [
                "sha256:3df37372226d6e63e1b1e1eda15c594bca98a22d33a23832a90998faa96bc65e",
                "sha256:f4ebe71925af7b40a864553f761ed559b43544f8f71746c2d756c7fe788ade7c"
            ],
            "version": "==0.1.7"
        }
    }
}<|MERGE_RESOLUTION|>--- conflicted
+++ resolved
@@ -1,11 +1,7 @@
 {
     "_meta": {
         "hash": {
-<<<<<<< HEAD
-            "sha256": "774cde2c0469696043337b733987fb0dd0f92039708abeabc4f66cbf41802c28"
-=======
-            "sha256": "dc91a48e1c240b966a6247610712f9450f563c660cd9be86371333fbdac181d3"
->>>>>>> f852c0fb
+            "sha256": "145becf47e10c55e31b68d45d6f7710bf2d559dfc719410669f6e50d6b86e0ea"
         },
         "pipfile-spec": 6,
         "requires": {
@@ -79,33 +75,18 @@
         },
         "boto3": {
             "hashes": [
-<<<<<<< HEAD
-                "sha256:d280f2bf7dc373e8aeab296f81aadefabf8780ff8c8ad27cdc36f8f112ca95ed",
-                "sha256:edbf4636e700c46e49f555ac87ab48b8c385fde604528db15fc5189d5a73dc72"
-            ],
-            "index": "pypi",
-            "version": "==1.10.33"
+                "sha256:95253e9d48585095dca6d1668f75ad977f4514b253c11e8a4e59f9795702970a",
+                "sha256:a8610e660326c84cc32a804acfb895f3e5291bf1b762c3d1d12597d11917ce14"
+            ],
+            "index": "pypi",
+            "version": "==1.10.34"
         },
         "botocore": {
             "hashes": [
-                "sha256:4861785b52b0b3f97da91613c31f8e501f12517c9c79482b44efbdb56b69aefc",
-                "sha256:9cc87d7906693c9c8fe862c574a1bebbe22a0475d6991e9b7251bc93cb1954d9"
-            ],
-            "version": "==1.13.33"
-=======
-                "sha256:4cb17e406a1e18a5691e4f76c456e538ec04e46e5211158714d66a12fe824dad",
-                "sha256:f5cdbd853736175db5b23cd2bbfde9abe30152e68b16efa59a0456014c446782"
-            ],
-            "index": "pypi",
-            "version": "==1.10.32"
-        },
-        "botocore": {
-            "hashes": [
-                "sha256:9ed03c200578f5b4d498403ba4e8deaa5b6d52d5e055a96fb4e9fe2101a7ac43",
-                "sha256:e6d108c8ce9349e5d5a56034d5606ce9e6b81557a94e73c0e4137c0ecd13d4d9"
-            ],
-            "version": "==1.13.32"
->>>>>>> f852c0fb
+                "sha256:55c82a4eda277ae145691783c064b0d6600e60e80bd379ca07eaef1cfe34a148",
+                "sha256:7350d9bcaec0ec3127f808bfb75fa0114b5b6b09a485b0dba66d739c3654521b"
+            ],
+            "version": "==1.13.34"
         },
         "cached-property": {
             "hashes": [
@@ -414,17 +395,10 @@
         },
         "importlib-metadata": {
             "hashes": [
-<<<<<<< HEAD
                 "sha256:3a8b2dfd0a2c6a3636e7c016a7e54ae04b997d30e69d5eacdca7a6c2221a1402",
                 "sha256:41e688146d000891f32b1669e8573c57e39e5060e7f5f647aa617cd9a9568278"
             ],
             "version": "==1.2.0"
-=======
-                "sha256:b044f07694ef14a6683b097ba56bd081dbc7cdc7c7fe46011e499dfecc082f21",
-                "sha256:e6ac600a142cf2db707b1998382cc7fc3b02befb7273876e01b8ad10b9652742"
-            ],
-            "version": "==1.1.0"
->>>>>>> f852c0fb
         },
         "iso8601": {
             "hashes": [
@@ -510,10 +484,10 @@
         },
         "more-itertools": {
             "hashes": [
-                "sha256:53ff73f186307d9c8ef17a9600309154a6ae27f25579e80af4db8f047ba14bc2",
-                "sha256:a0ea684c39bc4315ba7aae406596ef191fd84f873d2d2751f84d64e81a7a2d45"
-            ],
-            "version": "==8.0.0"
+                "sha256:b84b238cce0d9adad5ed87e745778d20a3f8487d0f0cb8b8a586816c7496458d",
+                "sha256:c833ef592a0324bcc6a60e48440da07645063c453880c9477ceb22490aec1564"
+            ],
+            "version": "==8.0.2"
         },
         "num2words": {
             "hashes": [
